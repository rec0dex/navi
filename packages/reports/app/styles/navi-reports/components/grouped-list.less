/**
 * Copyright 2020, Yahoo Holdings Inc.
 * Licensed under the terms of the MIT license. See accompanying LICENSE.md file for terms.
 */
.grouped-list {
  color: @denali-grey-800;
  font-size: @font-size-base;

  &__group-header {
    align-items: flex-start;
    cursor: pointer;
    display: flex;
    margin: 3px 0;

    &-content {
      text-transform: capitalize;
      display: inline-block;
    }

    &-icon {
      flex-shrink: 0;
      margin-top: 2px;

      &--closed {
        flex-basis: 10px;
        margin-left: 4px;
      }

      &--open {
        flex-basis: 12px;
        margin-left: 2px;
      }
    }
  }

  &__item {
    display: flex;
    margin-left: 15px;

    &-label {
      display: block;
      font: inherit;
      padding: 0;

      &:hover {
        .grouped-list__add-icon {
          color: @denali-link-hover;
          opacity: unset;
        }
      }

      &::-moz-focus-inner {
        border: 0; // prevents dotted outline when button is focused
      }
    }

    &-label {
      &:hover {
        .grouped-list__add-icon {
          color: @denali-link-hover;
          opacity: unset;
        }
      }
    }

    &-container {
      align-items: center;
      display: flex;
      flex: 1;
      transition: background-color 0.2s ease-out;

      &--selected {
        background-color: @denali-brand-100;
<<<<<<< HEAD
      }

      &--disabled {
        .grouped-list__item-label,
        .grouped-list__add-icon {
          color: @denali-grey-600;
          cursor: not-allowed;

          &:hover {
            .grouped-list__add-icon {
              color: @denali-grey-600;
            }
          }
=======

        &:focus-within {
          animation: navi-pulse-once 0.75s;
>>>>>>> c1fa929d
        }
      }
    }

    &-checkbox {
      opacity: 0; // Hide it
      position: absolute; // Take it out of the document flow

      &-container {
        position: relative;
      }
    }

    &-checkbox + &-label {
      &:before {
        border-radius: 1px;
        box-shadow: 0 0 0 2px rgba(54, 151, 242, 0.5);
        content: '';
        display: inline-block;
        height: 8px;
        margin: 0 5px;
        transition: all 0.2s;
        width: 8px;
      }
    }

    &-checkbox:hover + &-label:before {
      box-shadow: 0 0 0 2px @denali-link;
    }

    &-checkbox:focus + &-label:before {
      box-shadow: 0 0 0 2px rgba(54, 151, 242, 0.5);
    }

    &-checkbox:checked + &-label:before {
      box-shadow: 0 0 0 2px @denali-link;
      background: @denali-link;
    }

    &-checkbox:checked + &-label:after {
      border: solid #fff;
      border-width: 0 2px 2px 0; // creates the inverted "L" shape
      box-sizing: border-box;
      content: ' ';
      display: block;
      height: 8px;
      left: 6px;
      position: absolute;
      top: 4px;
      transform: rotate(45deg);
      width: 5px;
    }

    button&-label {
      align-items: unset;
      cursor: pointer;
      margin: 0 3px;
      text-align: left;
    }

    &-info {
      align-self: center;
      color: @denali-grey-700;
      cursor: help;
      margin-left: 2px;
      visibility: hidden;
    }

    &:hover &-info {
      visibility: visible;
    }
  }

  &__add-icon {
    color: @denali-link;
    cursor: pointer;
    display: inline-block;
    margin-right: 2px;

    &--deselected:not(:hover) {
      opacity: 0.5;
    }
  }

  &__icon-set {
    align-items: center;
    display: flex;
    margin: 0 5px 0 auto;

    &--no-filter {
      .metric-config {
        margin: 0 5px;
      }
    }
  }

  &__filter {
    color: @denali-link;
    cursor: pointer;
    margin: 0 5px;
    opacity: 0.5;

    &:hover {
      color: @denali-link-hover;
      opacity: unset;
    }

    &--active {
      opacity: unset;
    }
  }
}<|MERGE_RESOLUTION|>--- conflicted
+++ resolved
@@ -54,15 +54,6 @@
       }
     }
 
-    &-label {
-      &:hover {
-        .grouped-list__add-icon {
-          color: @denali-link-hover;
-          opacity: unset;
-        }
-      }
-    }
-
     &-container {
       align-items: center;
       display: flex;
@@ -71,25 +62,9 @@
 
       &--selected {
         background-color: @denali-brand-100;
-<<<<<<< HEAD
-      }
-
-      &--disabled {
-        .grouped-list__item-label,
-        .grouped-list__add-icon {
-          color: @denali-grey-600;
-          cursor: not-allowed;
-
-          &:hover {
-            .grouped-list__add-icon {
-              color: @denali-grey-600;
-            }
-          }
-=======
 
         &:focus-within {
           animation: navi-pulse-once 0.75s;
->>>>>>> c1fa929d
         }
       }
     }
