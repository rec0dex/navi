/**
 * Copyright 2020, Yahoo Holdings Inc.
 * Licensed under the terms of the MIT license. See accompanying LICENSE.md file for terms.
 */

.navi-column-config-item {
  border-bottom: 1px solid @denali-gray-300;
  font-size: @font-size-base;
  margin-left: 15px;
  z-index: 2;

  &__header {
    align-items: center;
    display: flex;
    flex: 1;
    flex-direction: row;

    &:hover {
      .navi-column-config-item__remove-icon {
        display: inline-block;
      }

      .navi-column-config-item__type-icon {
        display: none;
      }
    }
  }

  &__trigger {
    align-items: center;
    cursor: pointer;
    display: flex;
    flex: 1;
    justify-content: space-between;
    min-width: 0;
    padding-left: 5px;

    &:hover {
      .navi-column-config-item__dropdown-icon {
        color: @denali-link-hover;
      }
    }
  }

  &__name {
    font-family: @font-family-sans-serif;
    font-size: @font-size-base;
    margin: 8px 0;
    overflow: hidden;
    text-align: left;
    text-overflow: ellipsis;
    white-space: nowrap;

    // Multi line ellipsis for supported browsers
    @supports (-webkit-line-clamp: 2) {
      display: -webkit-box;
      overflow: hidden;
      text-overflow: ellipsis;
      /* autoprefixer: off */
      -webkit-box-orient: vertical;
      /* autoprefixer: on */
      -webkit-line-clamp: 2;
      white-space: initial;
    }
  }

  &__dropdown-icon {
    .navi-column-config-icon;
    flex-basis: 20px;
    flex-shrink: 0;
    font-size: @font-size-large;
    transition: transform 100ms;
  }

  &__type-icon,
  &__remove-icon {
    .navi-column-config-icon;
  }

  &__type-icon {
    flex-shrink: 0;
    height: 8px;
    margin: 0 3px;
    width: 8px;
  }

  &--time-dimension,
  &--dimension {
    .navi-column-config-item__type-icon {
      background-color: @denali-graph-orange;
      border-radius: 50%;
    }
  }

  &--metric {
    .navi-column-config-item__type-icon {
      background-color: @denali-graph-purple;
      border-radius: 1px;
    }
  }

  &__remove-icon {
    display: none;
    flex-shrink: 0;
    font-size: @font-size-base;
    padding: 0;
    width: 14px;
    text-align: center;
  }

  &--open {
    .navi-column-config-item__name {
      font-weight: bold;
    }

    .navi-column-config-item__header {
      border-bottom: none;
    }

    .navi-column-config-item__dropdown-icon {
      transform: rotate(90deg);
    }
  }

<<<<<<< HEAD
=======
  &--last-added {
    animation: navi-pulse-once 0.75s;
  }

>>>>>>> c1fa929d
  &__parameter {
    &-trigger {
      &,
      &:focus {
        border: none;
      }

      .ember-power-select-selected-item {
        margin-left: 0;
      }

      .ember-power-select-status-icon {
        display: inline-block;
      }
    }

    &-dropdown.ember-power-select-dropdown {
      border: 1px solid @navi-gray-300;
      font-family: @font-family-sans-serif;
<<<<<<< HEAD
      font-size: @font-size-mid-base;
=======
      font-size: @font-size-base;
>>>>>>> c1fa929d

      .ember-power-select-search-input {
        border: none;
      }

      .ember-power-select-option {
        padding-left: 15px;
      }
    }
  }
}<|MERGE_RESOLUTION|>--- conflicted
+++ resolved
@@ -122,13 +122,10 @@
     }
   }
 
-<<<<<<< HEAD
-=======
   &--last-added {
     animation: navi-pulse-once 0.75s;
   }
 
->>>>>>> c1fa929d
   &__parameter {
     &-trigger {
       &,
@@ -148,11 +145,7 @@
     &-dropdown.ember-power-select-dropdown {
       border: 1px solid @navi-gray-300;
       font-family: @font-family-sans-serif;
-<<<<<<< HEAD
-      font-size: @font-size-mid-base;
-=======
       font-size: @font-size-base;
->>>>>>> c1fa929d
 
       .ember-power-select-search-input {
         border: none;
