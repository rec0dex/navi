--- conflicted
+++ resolved
@@ -6,11 +6,7 @@
     @selected={{this.selectedMetrics}}
     @title="Metrics"
     @contentClass="navi-list-selector__content--metric"
-<<<<<<< HEAD
-    class="{{if (feature-flag "enableRequestPreview") "navi-list-selector__request_preview"}}"
-=======
     class="{{if (feature-flag "enableRequestPreview") "navi-list-selector--request-preview"}}"
->>>>>>> c1fa929d
     as | metrics areMetricsFiltered |
   >
     <GroupedList
