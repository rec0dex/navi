--- conflicted
+++ resolved
@@ -1,26 +1,7 @@
 {{!-- Copyright 2020, Yahoo Holdings Inc. Licensed under the terms of the MIT license. See accompanying LICENSE.md file for terms. --}}
 {{#each this.metricParameters as |param|}}
   <div class="navi-column-config-base__option navi-column-config-item__parameter">
-<<<<<<< HEAD
-    <label for="{{this.classId}}-{{param}}" class="navi-column-config-item__parameter-label navi-column-config-base__option-label">{{capitalize param}} Type</label>
-    {{#let (get (await this.allParameters) param) as |allParams|}}
-      <PowerSelect
-        @triggerClass="navi-column-config-item__parameter-trigger navi-column-config-base__option-input"
-        @triggerId="{{this.classId}}-{{param}}"
-        @dropdownClass="navi-column-config-item__parameter-dropdown"
-        @selected={{get (await this.currentParameters) param}}
-        @searchField="description"
-        @searchPlaceholder="Search {{capitalize param}}"
-        @options={{allParams}}
-        @onchange={{this.updateMetricParam}}
-        as | param |
-      >
-        {{#if (eq (get (filter-by "description" param.description allParams) "length") 1)}}
-          {{param.description}}
-        {{else}}
-          {{param.description}} ({{param.id}})
-=======
-    <label for="{{this.classId}}-{{param.id}}" class="navi-column-config-item__parameter-label navi-column-config-base__option-label">{{capitalize param.name}} Type 
+    <label for="{{this.classId}}-{{param.id}}" class="navi-column-config-item__parameter-label navi-column-config-base__option-label">{{capitalize param.name}} Type
       {{#if param.description}}
         <NaviIcon @icon="question-circle-o">
           <EmberTooltip @side="right" @popperContainer="body" @effect="none">
@@ -46,7 +27,6 @@
           {{if arg.name arg.name arg.description}}
         {{else}}
           {{if arg.name arg.name arg.description}} ({{arg.id}})
->>>>>>> c1fa929d
         {{/if}}
       </PowerSelect>
     {{/let}}
