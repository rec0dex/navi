--- conflicted
+++ resolved
@@ -22,8 +22,6 @@
 import layout from '../templates/components/dimension-selector';
 import { featureFlag } from 'navi-core/helpers/feature-flag';
 import { getDefaultTimeGrain } from 'navi-reports/utils/request-table';
-<<<<<<< HEAD
-=======
 
 export const THROTTLE_TIME = 750; // milliseconds
 
@@ -55,7 +53,6 @@
     }
   }
 }
->>>>>>> c1fa929d
 
 export default class DimensionSelector extends Component {
   layout = layout;
@@ -208,32 +205,12 @@
    * @param {Object} item - grouped list item for clicked dimension
    * @param {Node} target - DOM Node for clicked dimension
    */
-<<<<<<< HEAD
-  @action
-  itemClicked(item) {
-=======
   doItemClicked(item, target) {
     target && target.focus(); // firefox does not focus a button on click in MacOS specifically
->>>>>>> c1fa929d
     const type = item.dateTimeDimension ? 'TimeGrain' : 'Dimension';
     const enableRequestPreview = featureFlag('enableRequestPreview');
 
     let actionHandler;
-<<<<<<< HEAD
-
-    if (enableRequestPreview) {
-      if (type === 'TimeGrain' && !this.selectedTimeGrain) {
-        return this.onAddTimeGrain?.(this.defaultTimeGrain);
-      } else if (type === 'Dimension') {
-        actionHandler = 'Add';
-      }
-    } else {
-      actionHandler = this.itemsChecked[item.id] ? 'Remove' : 'Add';
-    }
-
-    if (actionHandler) {
-      this[`on${actionHandler}${type}`]?.(item);
-=======
 
     if (enableRequestPreview) {
       if (type === 'TimeGrain') {
@@ -263,7 +240,6 @@
       BlurOnAnimationEnd(target, button);
     } else {
       this.doItemClicked(item, null);
->>>>>>> c1fa929d
     }
   }
 }