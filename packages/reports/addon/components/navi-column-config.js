--- conflicted
+++ resolved
@@ -27,7 +27,6 @@
 import { easeOut, easeIn } from 'ember-animated/easings/cosine';
 import { layout as templateLayout, tagName } from '@ember-decorators/component';
 import { inject as service } from '@ember/service';
-import { assert } from '@ember/debug';
 
 @tagName('')
 @templateLayout(layout)
@@ -88,10 +87,7 @@
         name: 'dateTime',
         displayName: this.getDisplayName(timeGrainObject, 'timeDimension', visualization),
         isFiltered: true,
-<<<<<<< HEAD
-=======
         isRemovable: timeGrains.find(grain => grain.id === 'all') ? true : false,
->>>>>>> c1fa929d
         fragment: 'dateTime',
         timeGrain,
         timeGrains: timeGrains.filter(grain => grain.id !== 'all')
@@ -227,8 +223,6 @@
     const { type, fragment } = column;
     const removalHandler = this[`onRemove${capitalize(type)}`];
     removalHandler?.(fragment);
-<<<<<<< HEAD
-=======
   }
 
   /**
@@ -251,7 +245,6 @@
     if (columns.length === 1 && columns[0].name === 'dateTime') {
       openColumn(columns[0]);
     }
->>>>>>> c1fa929d
   }
 
   /**
