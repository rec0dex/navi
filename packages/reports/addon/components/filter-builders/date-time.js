--- conflicted
+++ resolved
@@ -10,11 +10,7 @@
  */
 import { A as arr } from '@ember/array';
 import { set, computed, action } from '@ember/object';
-<<<<<<< HEAD
-import Base from './base';
-=======
 import BaseFilterBuilderComponent from './base';
->>>>>>> c1fa929d
 import Interval from 'navi-core/utils/classes/interval';
 import Duration, { parseDuration } from 'navi-core/utils/classes/duration';
 import { getFirstDayOfIsoDateTimePeriod } from 'navi-core/utils/date';
