/**
 * Copyright 2020, Yahoo Holdings Inc.
 * Licensed under the terms of the MIT license. See accompanying LICENSE.md file for terms.
 *
 * Usage:
 *   <FilterBuilders::Metric
 *       @requestFragment={{this.request.filters.firstObject}}
 *   />
 */

import { A as arr } from '@ember/array';
<<<<<<< HEAD
import Base from './base';
import { computed, get } from '@ember/object';
=======
import BaseFilterBuilderComponent from './base';
import { getOwner } from '@ember/application';
import { computed } from '@ember/object';
import { layout as templateLayout, tagName } from '@ember-decorators/component';
>>>>>>> c1fa929d
import layout from 'navi-reports/templates/components/filter-builders/metric';
import { getOwner } from '@ember/application';

@templateLayout(layout)
@tagName('')
class MetricFilterBuilderComponent extends BaseFilterBuilderComponent {
  /**
   * @property {Object[]} supportedOperators
   */
  supportedOperators = [
    {
      id: 'gt',
      name: 'Greater than (>)',
      valuesComponent: 'filter-values/value-input'
    },
    {
      id: 'gte',
      name: 'Greater than or equals (>=)',
      valuesComponent: 'filter-values/value-input'
    },
    {
      id: 'lt',
      name: 'Less than (<)',
      valuesComponent: 'filter-values/value-input'
    },
    {
      id: 'lte',
      name: 'Less than or equals (<=)',
      valuesComponent: 'filter-values/value-input'
    },
    {
      id: 'eq',
      name: 'Equals (=)',
      valuesComponent: 'filter-values/value-input'
    },
    {
      id: 'neq',
      name: 'Not equals (!=)',
      valuesComponent: 'filter-values/value-input'
    },
    {
      id: 'bet',
      name: 'Between (<=>)',
      valuesComponent: 'filter-values/range-input'
    },
    {
      id: 'nbet',
      name: 'Not between (!<=>)',
      valuesComponent: 'filter-values/range-input'
    }
  ];

  /**
   * @property {Object} requestFragment - having fragment from request model
   */
  requestFragment = undefined;

  /**
   * @property {String} displayName - display name for the filter with metric and parameters
   */
<<<<<<< HEAD
  displayName: computed('filter.subject.{metric,parameters}', function() {
    let metric = get(this, 'filter.subject');
    return getOwner(this)
      .lookup('service:navi-formatter')
      .formatMetric(metric.metric, metric.parameters);
  }),
=======
  @computed('filter.subject.{metric,parameters}')
  get displayName() {
    const metric = this.filter.subject;
    return getOwner(this)
      .lookup('service:navi-formatter')
      .formatMetric(metric.metric, metric.parameters);
  }
>>>>>>> c1fa929d

  /**
   * @property {Object} filter
   * @override
   */
  @computed('requestFragment.{operator,metric,values.[]}')
  get filter() {
    const { requestFragment } = this;
    const { metric, values, validations, operator: operatorId } = requestFragment;
    const operator = arr(this.supportedOperators).findBy('id', operatorId);

    return {
      subject: metric,
      operator,
      values: arr(values),
      validations
    };
  }
}

export default MetricFilterBuilderComponent;<|MERGE_RESOLUTION|>--- conflicted
+++ resolved
@@ -9,17 +9,11 @@
  */
 
 import { A as arr } from '@ember/array';
-<<<<<<< HEAD
-import Base from './base';
-import { computed, get } from '@ember/object';
-=======
 import BaseFilterBuilderComponent from './base';
 import { getOwner } from '@ember/application';
 import { computed } from '@ember/object';
 import { layout as templateLayout, tagName } from '@ember-decorators/component';
->>>>>>> c1fa929d
 import layout from 'navi-reports/templates/components/filter-builders/metric';
-import { getOwner } from '@ember/application';
 
 @templateLayout(layout)
 @tagName('')
@@ -78,14 +72,6 @@
   /**
    * @property {String} displayName - display name for the filter with metric and parameters
    */
-<<<<<<< HEAD
-  displayName: computed('filter.subject.{metric,parameters}', function() {
-    let metric = get(this, 'filter.subject');
-    return getOwner(this)
-      .lookup('service:navi-formatter')
-      .formatMetric(metric.metric, metric.parameters);
-  }),
-=======
   @computed('filter.subject.{metric,parameters}')
   get displayName() {
     const metric = this.filter.subject;
@@ -93,7 +79,6 @@
       .lookup('service:navi-formatter')
       .formatMetric(metric.metric, metric.parameters);
   }
->>>>>>> c1fa929d
 
   /**
    * @property {Object} filter
