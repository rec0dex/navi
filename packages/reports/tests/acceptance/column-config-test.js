import { module, test, skip } from 'qunit';
import { findAll, visit, click, fillIn, blur, currentURL, find } from '@ember/test-helpers';
import { setupApplicationTest } from 'ember-qunit';
import config from 'ember-get-config';
import { setupMirage } from 'ember-cli-mirage/test-support';
import { clickItem } from 'navi-reports/test-support/report-builder';
import { setupAnimationTest, animationsSettled } from 'ember-animated/test-support';
import { selectChoose } from 'ember-power-select/test-support';

let OriginalEnableRequestPreview;

module('Acceptance | Navi Report | Column Config', function(hooks) {
  setupApplicationTest(hooks);
  setupAnimationTest(hooks);
  setupMirage(hooks);

  hooks.beforeEach(function() {
    OriginalEnableRequestPreview = config.navi.FEATURES.enableRequestPreview;
    config.navi.FEATURES.enableRequestPreview = true;
  });

  hooks.afterEach(function() {
    config.navi.FEATURES.enableRequestPreview = OriginalEnableRequestPreview;
  });

  test('Existing report loads correct columns', async function(assert) {
    assert.expect(2);
    await visit('reports/1/view');

    await animationsSettled();
    assert.deepEqual(
      getColumns(),
      ['Date Time (Day)', 'Property', 'Ad Clicks', 'Nav Link Clicks'],
      'Existing report loads columns correctly'
    );

    assert.dom('.navi-column-config-item--open').doesNotExist('No columns are open when an existing report is loaded');
  });

  test('Creating new report shows column config if enableRequestPreview is on', async function(assert) {
    assert.expect(5);
    await visit('/reports/new');

    assert.ok(currentURL().endsWith('/edit'), 'We are on the edit report route');

    assert.dom('.navi-column-config').exists('The column config exists on the edit route');
    await click('.navi-report__run-btn');

    assert.dom('.navi-column-config').exists('The column config exists after running the report');

    await animationsSettled();
    assert.deepEqual(getColumns(), ['Date Time (Day)'], 'Initially only the date time is visible');

    assert
      .dom('.navi-column-config-item[data-name="dateTime"]')
      .hasClass('navi-column-config-item--open', 'The date time is open on a new report');
  });

  test('Creating new report does not show column config without enableRequestPreview', async function(assert) {
    assert.expect(3);
    config.navi.FEATURES.enableRequestPreview = false;
    await visit('/reports/new');

    assert.ok(currentURL().endsWith('/edit'), 'We are on the edit report route');

    assert.dom('.navi-column-config').doesNotExist('The column config is not present with feature flag disabled');
    await click('.navi-report__run-btn');

    assert.dom('.navi-column-config').doesNotExist('The column config is not present after running the report either');
  });

  test('toggle columns drawer', async function(assert) {
    assert.expect(6);

    await visit('reports/1/view');

    assert.dom('.navi-column-config__panel').exists('Column config drawer is open by default');
    assert
      .dom('.report-view__columns-icon.fa-chevron-left')
      .exists('Column config drawer displays "back" icon when open');

    await click('.report-view__columns-button');
    await animationsSettled();
    assert
      .dom('.navi-column-config__panel')
      .doesNotExist('Column config drawer is closed after toggling the columns button');
    assert
      .dom('.report-view__columns-icon.fa-columns')
      .exists('Column config drawer displays "column" icon when closed');

    await click('.report-view__columns-button');
    await animationsSettled();
    assert.dom('.navi-column-config__panel').exists('Column config drawer is open after toggling the columns button');
    assert
      .dom('.report-view__columns-icon.fa-chevron-left')
      .exists('Column config drawer displays "back" icon when open');
  });

<<<<<<< HEAD
=======
  test('columns drawer - opens when adding', async function(assert) {
    assert.expect(14);

    await visit('/reports/new');
    assert.deepEqual(getColumns(), ['Date Time (Day)'], 'Initially the only column is date time');

    //remove Date Time
    await click('.navi-column-config-item__remove-icon');

    //close the drawer
    await click('.report-view__columns-button');
    await animationsSettled();
    assert.dom('.navi-column-config__panel').doesNotExist('Column config drawer is closed');

    //add back Date Time
    await clickItem('timeGrain', 'Date Time');
    await animationsSettled();
    assert.dom('.navi-column-config__panel').exists('Column config drawer is open after adding date time');

    //close the drawer
    await click('.report-view__columns-button');
    await animationsSettled();
    assert.dom('.navi-column-config__panel').doesNotExist('Column config drawer is closed');

    //click Date Time again
    await clickItem('timeGrain', 'Date Time');
    await animationsSettled();
    assert.dom('.navi-column-config__panel').exists('Column config drawer is open when clicking date time');

    //close the drawer
    await click('.report-view__columns-button');
    await animationsSettled();
    assert.dom('.navi-column-config__panel').doesNotExist('Column config drawer is closed');

    //add a dimension
    await clickItem('dimension', 'Age');
    await animationsSettled();
    assert.dom('.navi-column-config__panel').exists('Column config drawer is open after adding a dimension');

    //add another dimension
    await clickItem('dimension', 'Browser');
    await animationsSettled();
    assert
      .dom('.navi-column-config__panel')
      .exists('Column config drawer is still open after adding another dimension');

    //close the drawer
    await click('.report-view__columns-button');
    await animationsSettled();
    assert.dom('.navi-column-config__panel').doesNotExist('Column config drawer is closed');

    //add a metric
    await clickItem('metric', 'Ad Clicks');
    await animationsSettled();
    assert.dom('.navi-column-config__panel').exists('Column config drawer is open after adding a metric');

    //add another metric
    await clickItem('metric', 'Nav Link Clicks');
    await animationsSettled();
    assert.dom('.navi-column-config__panel').exists('Column config drawer is still open after adding another metric');

    //close the drawer
    await click('.report-view__columns-button');
    await animationsSettled();
    assert.dom('.navi-column-config__panel').doesNotExist('Column config drawer is closed');

    //add a parameterized metric
    await clickItem('metric', 'Platform Revenue');
    await animationsSettled();
    assert.dom('.navi-column-config__panel').exists('Column config drawer is open after adding a parameterized metric');

    //add another parameterized metric
    await clickItem('metric', 'button click count');
    await animationsSettled();
    assert
      .dom('.navi-column-config__panel')
      .exists('Column config drawer is still open after adding another parameterized metric');
  });

  test('accordion behavior and highlighting last added item', async function(assert) {
    assert.expect(40);

    await visit('/reports/new');
    assert.deepEqual(getColumns(), ['Date Time (Day)'], 'Initially the only column is date time');

    //remove Date Time
    await click('.navi-column-config-item__remove-icon');

    //add back Date Time
    await clickItem('timeGrain', 'Date Time');
    await animationsSettled();
    assert.dom('.navi-column-config-item').hasClass('navi-column-config-item--open', 'Date time config is open');
    assert
      .dom('.navi-column-config-item')
      .hasClass('navi-column-config-item--last-added', 'Date time column is highlighted');

    //add a dimension
    await clickItem('dimension', 'Age');
    await animationsSettled();
    assert.deepEqual(
      findAll('.navi-column-config-item').map(el => el.classList.contains('navi-column-config-item--open')),
      [false, true],
      'Only Age dimension is open'
    );
    assert.deepEqual(
      findAll('.navi-column-config-item').map(el => el.classList.contains('navi-column-config-item--last-added')),
      [false, true],
      'Only Age dimension is highlighted'
    );

    //remove the dimension
    await click(findAll('.navi-column-config-item__remove-icon')[1]);
    await animationsSettled();
    assert
      .dom('.navi-column-config-item')
      .hasClass('navi-column-config-item--open', 'Date time config is open when all columns are removed');
    assert
      .dom('.navi-column-config-item')
      .doesNotHaveClass(
        'navi-column-config-item--last-added',
        'Date time column is not highlighted when all columns are removed'
      );

    await clickItem('dimension', 'Age');
    await clickItem('dimension', 'Browser');
    await animationsSettled();
    assert.deepEqual(
      findAll('.navi-column-config-item').map(el => el.classList.contains('navi-column-config-item--open')),
      [false, false, true],
      'Only Browser dimension is open'
    );
    assert.deepEqual(
      findAll('.navi-column-config-item').map(el => el.classList.contains('navi-column-config-item--last-added')),
      [false, false, true],
      'Only Browser dimension is highlighted'
    );

    //remove Age dimension
    await click(findAll('.navi-column-config-item__remove-icon')[1]);
    await animationsSettled();
    assert.deepEqual(
      findAll('.navi-column-config-item').map(el => el.classList.contains('navi-column-config-item--open')),
      [false, true],
      'Browser dimension is still open after removing Age'
    );

    //click Date Time again
    await clickItem('timeGrain', 'Date Time');
    await animationsSettled();
    assert.deepEqual(
      findAll('.navi-column-config-item').map(el => el.classList.contains('navi-column-config-item--open')),
      [true, false],
      'Date time opens when it is already added'
    );
    assert.deepEqual(
      findAll('.navi-column-config-item').map(el => el.classList.contains('navi-column-config-item--last-added')),
      [true, false],
      'Date time is highlighted when it is already added'
    );

    await selectChoose('.navi-column-config-item__parameter-trigger', 'Week');
    await animationsSettled();
    assert.deepEqual(
      findAll('.navi-column-config-item').map(el => el.classList.contains('navi-column-config-item--open')),
      [true, false],
      'Date time is still open after changing the time grain'
    );
    assert
      .dom('.navi-column-config-item--last-added')
      .doesNotExist('Date time is not highlighted after changing the time grain');

    //add duplicate Browser dimension
    await clickItem('dimension', 'Browser');
    await animationsSettled();
    assert.deepEqual(
      findAll('.navi-column-config-item').map(el => el.classList.contains('navi-column-config-item--open')),
      [false, false, true],
      'Only most recent Browser dimension is open'
    );
    assert.deepEqual(
      findAll('.navi-column-config-item').map(el => el.classList.contains('navi-column-config-item--last-added')),
      [false, false, true],
      'Only most recent Browser dimension is highlighted'
    );

    await click('.navi-column-config-item__name[title="Browser"]');
    await animationsSettled();
    assert.deepEqual(
      findAll('.navi-column-config-item').map(el => el.classList.contains('navi-column-config-item--open')),
      [false, true, false],
      'Only clicked Browser dimension is open'
    );

    //clone dimension
    await click('.navi-column-config-base__clone-icon');
    await animationsSettled();
    assert.deepEqual(
      findAll('.navi-column-config-item').map(el => el.classList.contains('navi-column-config-item--open')),
      [false, false, false, true],
      'Only cloned dimension is open'
    );
    assert.deepEqual(
      findAll('.navi-column-config-item').map(el => el.classList.contains('navi-column-config-item--last-added')),
      [false, false, false, true],
      'Only cloned dimension is highlighted'
    );

    //close open config
    await click(findAll('.navi-column-config-item__name[title="Browser"]')[2]);
    assert.dom('.navi-column-config-item--open').doesNotExist('No column is open after closing the open column');

    //remove last added column
    await click(findAll('.navi-column-config-item__remove-icon')[3]);
    assert.dom('.navi-column-config-item--open').doesNotExist('No column is open after removing an open column');
    assert
      .dom('.navi-column-config-item--last-added')
      .doesNotExist('No column is highlighted after removing  an open column');

    //remove previous column
    await click(findAll('.navi-column-config-item__remove-icon')[2]);
    assert.dom('.navi-column-config-item--open').doesNotExist('No column is open after removing a closed column');
    assert
      .dom('.navi-column-config-item--last-added')
      .doesNotExist('No column is highlighted after removing  a closed column');

    //save, add Browser, revert
    await click('.navi-report__save-btn');
    await clickItem('dimension', 'Browser');
    await animationsSettled();
    await click('.navi-report__revert-btn');
    assert
      .dom('.navi-column-config-item--open')
      .doesNotExist('The existing Browser dimension is not open after revert');
    assert
      .dom('.navi-column-config-item--last-added')
      .doesNotExist('The existing Browser dimension is not highlighted after revert');

    //add a metric
    await clickItem('metric', 'Ad Clicks');
    await animationsSettled();
    assert.deepEqual(
      findAll('.navi-column-config-item').map(el => el.classList.contains('navi-column-config-item--open')),
      [false, false, true],
      'Only Ad Clicks metric is open'
    );
    assert.deepEqual(
      findAll('.navi-column-config-item').map(el => el.classList.contains('navi-column-config-item--last-added')),
      [false, false, true],
      'Only Ad Clicks metric is highlighted'
    );

    //clone metric
    await click('.navi-column-config-base__clone-icon');
    await animationsSettled();
    assert.deepEqual(
      findAll('.navi-column-config-item').map(el => el.classList.contains('navi-column-config-item--open')),
      [false, false, false, true],
      'Only cloned metric is open'
    );
    assert.deepEqual(
      findAll('.navi-column-config-item').map(el => el.classList.contains('navi-column-config-item--last-added')),
      [false, false, false, true],
      'Only cloned metric is highlighted'
    );

    //remove last added column
    await click(findAll('.navi-column-config-item__remove-icon')[3]);
    assert.dom('.navi-column-config-item--open').doesNotExist('No column is open after removing the metric');
    assert
      .dom('.navi-column-config-item--last-added')
      .doesNotExist('No column is highlighted after removing the metric');

    //add a parameterized metric
    await clickItem('metric', 'Platform Revenue');
    await animationsSettled();
    assert.deepEqual(
      findAll('.navi-column-config-item').map(el => el.classList.contains('navi-column-config-item--open')),
      [false, false, false, true],
      'Only Platform Revenue metric is open'
    );
    assert.deepEqual(
      findAll('.navi-column-config-item').map(el => el.classList.contains('navi-column-config-item--last-added')),
      [false, false, false, true],
      'Only Platform Revenue metric is highlighted'
    );

    //clone parameterized metric
    await click('.navi-column-config-base__clone-icon');
    await animationsSettled();
    assert.deepEqual(
      findAll('.navi-column-config-item').map(el => el.classList.contains('navi-column-config-item--open')),
      [false, false, false, false, true],
      'Only cloned parameterized metric is open'
    );
    assert.deepEqual(
      findAll('.navi-column-config-item').map(el => el.classList.contains('navi-column-config-item--last-added')),
      [false, false, false, false, true],
      'Only cloned parameterized metric is highlighted'
    );

    //open first parameterized metric config
    await click('.navi-column-config-item__name[title="Platform Revenue (USD)"]');
    assert.deepEqual(
      findAll('.navi-column-config-item').map(el => el.classList.contains('navi-column-config-item--open')),
      [false, false, false, true, false],
      'The first parameterized metric is open'
    );

    //change parameter
    await selectChoose('.navi-column-config-item__parameter-trigger', 'Dollars (CAD)');
    await animationsSettled();
    assert.deepEqual(
      findAll('.navi-column-config-item').map(el => el.classList.contains('navi-column-config-item--open')),
      [false, false, false, true, false],
      'The first parameterized metric is still open after parameter change'
    );

    //remove the first parameterizde metric
    await click(findAll('.navi-column-config-item__remove-icon')[3]);
    assert
      .dom('.navi-column-config-item--open')
      .doesNotExist('No column is open after removing the first parameterized metric');
    assert
      .dom('.navi-column-config-item--last-added')
      .doesNotExist('No column is highlighted after removing the parameterized metric');
  });

>>>>>>> c1fa929d
  test('adding, removing and changing - date time', async function(assert) {
    assert.expect(7);
    await visit('reports/1/view');

    assert.dom('.filter-builder__subject').hasText('Date Time (Day)', 'Time grain is initially day');

    await click('.navi-column-config-item__remove-icon'); // Remove Date Time (Day)

    assert.dom('.filter-builder__subject').hasText('Date Time (All)', 'Deselecting day changes time grain to all');
    await animationsSettled();
    assert.deepEqual(getColumns(), ['Property', 'Ad Clicks', 'Nav Link Clicks'], 'Date Time is removed');

    await clickItem('dimension', 'Date Time');
    await animationsSettled();

    assert.dom('.filter-builder__subject').hasText('Date Time (Day)', 'Default time grain (day) is set on the report');
    assert.deepEqual(
      getColumns(),
      ['Date Time (Day)', 'Property', 'Ad Clicks', 'Nav Link Clicks'],
      'A Date Time (Day) column is added'
    );
    await selectChoose('.navi-column-config-item__parameter-trigger', 'Week');

<<<<<<< HEAD
    await clickItem('dimension', 'Date Time');
    await animationsSettled();

    assert.dom('.filter-builder__subject').hasText('Date Time (Day)', 'Default time grain (day) is set on the report');
    assert.deepEqual(
      getColumns(),
      ['Date Time (Day)', 'Property', 'Ad Clicks', 'Nav Link Clicks'],
      'A Date Time (Day) column is added'
    );

    await click('.navi-column-config-item__name[title="Date Time (Day)"]');
    await selectChoose('.navi-column-config-item__parameter-trigger', 'Week');

=======
>>>>>>> c1fa929d
    assert
      .dom('.filter-builder__subject')
      .hasText('Date Time (Week)', 'Choosing week changes timegrain from day to week');
    assert.deepEqual(
      getColumns(),
      ['Date Time (Week)', 'Property', 'Ad Clicks', 'Nav Link Clicks'],
      'Column is changed to Date Time (Week)'
    );
  });

  test('adding - metrics', async function(assert) {
    assert.expect(3);
    await visit('/reports/new');

    assert.deepEqual(getColumns(), ['Date Time (Day)'], 'Initially only the date time is visible');
    await clickItem('metric', 'Ad Clicks');
    await clickItem('metric', 'Nav Link Clicks');

    await animationsSettled();
    assert.deepEqual(
      getColumns(),
      ['Date Time (Day)', 'Ad Clicks', 'Nav Link Clicks'],
      'Metrics are added after date time'
    );

    await clickItem('metric', 'Ad Clicks');

    await animationsSettled();
    assert.deepEqual(
      getColumns(),
      ['Date Time (Day)', 'Ad Clicks', 'Nav Link Clicks', 'Ad Clicks'],
      'Duplicate metrics can be added'
    );
  });

  test('removing - metrics from start and end', async function(assert) {
    assert.expect(3);
    await visit('/reports/new');

    await clickItem('metric', 'Ad Clicks');
    await clickItem('metric', 'Nav Link Clicks');
    await clickItem('metric', 'Ad Clicks');
    await clickItem('metric', 'Nav Link Clicks');
    await clickItem('metric', 'Ad Clicks');

    await animationsSettled();
    assert.deepEqual(
      getColumns(),
      ['Date Time (Day)', 'Ad Clicks', 'Nav Link Clicks', 'Ad Clicks', 'Nav Link Clicks', 'Ad Clicks'],
      'Duplicate metrics can be added'
    );

    await click(findAll('.navi-column-config-item__remove-icon')[1]); // Remove first Ad Clicks

    await animationsSettled();
    assert.deepEqual(
      getColumns(),
      ['Date Time (Day)', 'Nav Link Clicks', 'Ad Clicks', 'Nav Link Clicks', 'Ad Clicks'],
      'Duplicate metrics can be added'
    );

    await click(findAll('.navi-column-config-item__remove-icon')[4]); // Remove last Ad Clicks

    await animationsSettled();
    assert.deepEqual(
      getColumns(),
      ['Date Time (Day)', 'Nav Link Clicks', 'Ad Clicks', 'Nav Link Clicks'],
      'Duplicate metrics can be added'
    );
  });

  test('adding - dimensions', async function(assert) {
    assert.expect(3);
    await visit('/reports/new');

    assert.deepEqual(getColumns(), ['Date Time (Day)'], 'Initially only the date time is visible');
    await clickItem('dimension', 'Age');
    await clickItem('dimension', 'Browser');

    await animationsSettled();
    assert.deepEqual(getColumns(), ['Date Time (Day)', 'Age', 'Browser'], 'Dimensions are added after date time');

    await clickItem('dimension', 'Age');

    await animationsSettled();
    assert.deepEqual(getColumns(), ['Date Time (Day)', 'Age', 'Browser', 'Age'], 'Duplicate dimensions can be added');
  });

  test('removing - dimensions from start and end', async function(assert) {
    assert.expect(3);
    await visit('/reports/new');

    await clickItem('dimension', 'Age');
    await clickItem('dimension', 'Browser');
    await clickItem('dimension', 'Age');
    await clickItem('dimension', 'Browser');
    await clickItem('dimension', 'Age');

    await animationsSettled();
    assert.deepEqual(
      getColumns(),
      ['Date Time (Day)', 'Age', 'Browser', 'Age', 'Browser', 'Age'],
      'Duplicate metrics can be added'
    );

    await click(findAll('.navi-column-config-item__remove-icon')[1]); // Remove first age

    await animationsSettled();
    assert.deepEqual(
      getColumns(),
      ['Date Time (Day)', 'Browser', 'Age', 'Browser', 'Age'],
      'Duplicate metrics can be added'
    );

    await click(findAll('.navi-column-config-item__remove-icon')[4]); // Remove last age

    await animationsSettled();
    assert.deepEqual(getColumns(), ['Date Time (Day)', 'Browser', 'Age', 'Browser'], 'Duplicate metrics can be added');
  });

  test('adding - metrics and dimensions', async function(assert) {
    assert.expect(2);
    await visit('/reports/new');

    assert.deepEqual(getColumns(), ['Date Time (Day)'], 'Initially only the date time is visible');
    await clickItem('metric', 'Ad Clicks');
    await clickItem('dimension', 'Age');
    await clickItem('dimension', 'Browser');
    await clickItem('metric', 'Nav Link Clicks');
    await clickItem('metric', 'Ad Clicks');

    await animationsSettled();
    assert.deepEqual(
      getColumns(),
      ['Date Time (Day)', 'Age', 'Browser', 'Ad Clicks', 'Nav Link Clicks', 'Ad Clicks'],
      'timegrain, then dimensions, then metrics are displayed in the column config'
    );
  });

  skip('config - renaming - date time', async function(assert) {
    assert.expect(4);
    await visit('/reports/new');

    assert.deepEqual(getColumns(), ['Date Time (Day)'], 'Initially only the date time is visible');

    await fillIn('.navi-column-config-base__column-name-input', 'My time');
    await blur('.navi-column-config-base__column-name-input');
    assert
      .dom('.navi-column-config-item__name')
      .hasAttribute('title', 'My time', 'The title attribute is updated to the user input');
    assert.dom('.navi-column-config-item__name').hasText('My time', 'The title text is updated to the user input');

    await click('.navi-column-config-item__name[title="My time"]'); // close config

    assert.deepEqual(getColumns(), ['My time'], 'The date time column name is changed');
  });

  skip('config - renaming - metrics', async function(assert) {
    assert.expect(7);
    await visit('/reports/new');

    await clickItem('metric', 'Ad Clicks');
    await clickItem('metric', 'Nav Link Clicks');
    await clickItem('metric', 'Ad Clicks');

    await animationsSettled();
    assert.deepEqual(
      getColumns(),
      ['Date Time (Day)', 'Ad Clicks', 'Nav Link Clicks', 'Ad Clicks'],
      'The initial metrics were added'
    );

    assert
      .dom('.navi-column-config-item__name[title="Ad Clicks 2"]')
      .doesNotExist('There is no "Ad Clicks" column before');
    await fillIn('.navi-column-config-base__column-name-input', 'Ad Clicks 2');
    await blur('.navi-column-config-base__column-name-input');
    assert
      .dom('.navi-column-config-item__name[title="Ad Clicks 2"]')
      .exists('The "Ad Clicks 2" column is found after updating the name');

    assert.deepEqual(
      getColumns(),
      ['Date Time (Day)', 'Ad Clicks', 'Nav Link Clicks', 'Ad Clicks 2'],
      'The second instance of a metric can be renamed'
    );

    assert
      .dom('.navi-column-config-item__name[title="Ad Clicks 1"]')
      .doesNotExist('There is no "Ad Clicks 1" column before');
    await click('.navi-column-config-item__name[title="Ad Clicks"]'); // open first Ad Clicks config
    await fillIn('.navi-column-config-base__column-name-input', 'Ad Clicks 1');
    await blur('.navi-column-config-base__column-name-input');
    assert
      .dom('.navi-column-config-item__name[title="Ad Clicks 1"]')
      .exists('The "Ad Clicks 1" column is found after updating the name');

    assert.deepEqual(
      getColumns(),
      ['Date Time (Day)', 'Ad Clicks 1', 'Nav Link Clicks', 'Ad Clicks 2'],
      'The first instance of a metric can be renamed'
    );
  });

  skip('config - renaming - parameterized metrics', async function(assert) {
    assert.expect(7);
    await visit('/reports/new');

    await clickItem('metric', 'Platform Revenue');
    await clickItem('metric', 'button click count');
    await clickItem('metric', 'Platform Revenue');

    await animationsSettled();
    assert.deepEqual(
      getColumns(),
      ['Date Time (Day)', 'Platform Revenue (USD)', 'button click count (l)', 'Platform Revenue (USD)'],
      'The initial parameterized metrics were added'
    );

    assert
      .dom('.navi-column-config-item__name[title="Platform Revenue (USD) 2"]')
      .doesNotExist('There is no "Platform Revenue (USD) 2" column before');
    await fillIn('.navi-column-config-base__column-name-input', 'Platform Revenue (USD) 2');
    await blur('.navi-column-config-base__column-name-input');
    assert
      .dom('.navi-column-config-item__name[title="Platform Revenue (USD) 2"]')
      .exists('The "Platform Revenue (USD) 2" column is found after updating the name');

    assert.deepEqual(
      getColumns(),
      ['Date Time (Day)', 'Platform Revenue (USD)', 'button click count (l)', 'Platform Revenue (USD) 2'],
      'The second instance of a parameterized metric can be renamed'
    );

    assert
      .dom('.navi-column-config-item__name[title="Platform Revenue (USD) 1"]')
      .doesNotExist('There is no "Platform Revenue (USD) 1" column before');
    await click('.navi-column-config-item__name[title="Platform Revenue (USD)"]'); // open first Platform Revenue (USD) config
    await fillIn('.navi-column-config-base__column-name-input', 'Platform Revenue (USD) 1');
    await blur('.navi-column-config-base__column-name-input');
    assert
      .dom('.navi-column-config-item__name[title="Platform Revenue (USD) 1"]')
      .exists('The "Platform Revenue (USD) 1" column is found after updating the name');

    assert.deepEqual(
      getColumns(),
      ['Date Time (Day)', 'Platform Revenue (USD) 1', 'button click count (l)', 'Platform Revenue (USD) 2'],
      'The first instance of a parameterized metric can be renamed'
    );
  });

  skip('config - renaming - dimensions', async function(assert) {
    assert.expect(7);
    await visit('/reports/new');

    await clickItem('dimension', 'Age');
    await clickItem('dimension', 'Browser');
    await clickItem('dimension', 'Age');

    await animationsSettled();
    assert.deepEqual(getColumns(), ['Date Time (Day)', 'Age', 'Browser', 'Age'], 'The initial dimensions were added');

    assert.dom('.navi-column-config-item__name[title="Age 2"]').doesNotExist('There is no "Age 2" column before');
    await fillIn('.navi-column-config-base__column-name-input', 'Age 2');
    await blur('.navi-column-config-base__column-name-input');
    assert
      .dom('.navi-column-config-item__name[title="Age 2"]')
      .exists('The "Age 2" column is found after updating the name');

    assert.deepEqual(
      getColumns(),
      ['Date Time (Day)', 'Age', 'Browser', 'Age 2'],
      'The second instance of a dimension can be renamed'
    );

    assert.dom('.navi-column-config-item__name[title="Age 1"]').doesNotExist('There is no "Age 1" column before');
    await click('.navi-column-config-item__name[title="Age"]'); // open first age config
    await fillIn('.navi-column-config-base__column-name-input', 'Age 1');
    await blur('.navi-column-config-base__column-name-input');
    assert
      .dom('.navi-column-config-item__name[title="Age 1"]')
      .exists('The "Age 1" column is found after updating the name');

    assert.deepEqual(
      getColumns(),
      ['Date Time (Day)', 'Age 1', 'Browser', 'Age 2'],
      'The first instance of a dimension can be renamed'
    );
  });

  test('config - parameters - metrics change first instance parameter', async function(assert) {
    assert.expect(2);
    await visit('/reports/new');

    await clickItem('metric', 'Platform Revenue');
    await clickItem('metric', 'button click count');
    await clickItem('metric', 'Platform Revenue');

    await animationsSettled();
    assert.deepEqual(
      getColumns(),
      ['Date Time (Day)', 'Platform Revenue (USD)', 'button click count (l)', 'Platform Revenue (USD)'],
      'The initial parameterized metrics were added'
    );

<<<<<<< HEAD
    await click('.navi-column-config-item__name[title="Platform Revenue (USD)"]');
=======
    await click('.navi-column-config-item__name[title="Platform Revenue (USD)"]'); // open first Platform Revenue (USD) config
>>>>>>> c1fa929d
    await selectChoose('.navi-column-config-item__parameter-trigger', 'Dollars (CAD)');

    assert.deepEqual(
      getColumns(),
      ['Date Time (Day)', 'Platform Revenue (CAD)', 'button click count (l)', 'Platform Revenue (USD)'],
      'The first instance of a parameterized metric can be renamed'
    );
  });

  test('config - parameters - metrics change last instance parameter', async function(assert) {
    assert.expect(2);
    await visit('/reports/new');

    await clickItem('metric', 'Platform Revenue');
    await clickItem('metric', 'button click count');
    await clickItem('metric', 'Platform Revenue');

    await animationsSettled();
    assert.deepEqual(
      getColumns(),
      ['Date Time (Day)', 'Platform Revenue (USD)', 'button click count (l)', 'Platform Revenue (USD)'],
      'The initial parameterized metrics were added'
    );

<<<<<<< HEAD
    await click(findAll('.navi-column-config-item__name[title="Platform Revenue (USD)"]')[1]);
=======
>>>>>>> c1fa929d
    await selectChoose('.navi-column-config-item__parameter-trigger', 'Dollars (CAD)');

    assert.deepEqual(
      getColumns(),
      ['Date Time (Day)', 'Platform Revenue (USD)', 'button click count (l)', 'Platform Revenue (CAD)'],
      'The second instance of a parameterized metric can be renamed'
    );
  });

  test('config - clone - dimension', async function(assert) {
    assert.expect(2);
    await visit('/reports/new');

    await clickItem('dimension', 'Age');
    await clickItem('dimension', 'Browser');

    await animationsSettled();
    assert.deepEqual(getColumns(), ['Date Time (Day)', 'Age', 'Browser'], 'The initial dimensions were added');

    await click('.navi-column-config-item__name[title="Age"]');
    await click('.navi-column-config-base__clone-icon');
    await animationsSettled();

    assert.deepEqual(getColumns(), ['Date Time (Day)', 'Age', 'Browser', 'Age'], 'The dimension can be cloned');

    // TODO: uncomment when relabeling works
    /**
     * await click(findAll('.navi-column-config-item__name[title="Age"]')[1]);
     * await fillIn('.navi-column-config-base__column-name-input', 'Age 2');
     * await blur('.navi-column-config-base__column-name-input');
     * await click('.navi-column-config-item__name[title="Age 2"]');
     *
     * await animationsSettled();
     * assert.deepEqual(
     *   getColumns(),
     *   ['Date Time (Day)', 'Age', 'Browser', 'Age 2'],
     *   'The cloned dimension can be renamed'
     * );
     *
     * await click(findAll('.navi-column-config-item__remove-icon')[3]);
     *
     * await animationsSettled();
     * assert.deepEqual(getColumns(), ['Date Time (Day)', 'Age', 'Browser'], 'The cloned dimension is deleted correctly');
     */
  });

  test('config - clone - metric', async function(assert) {
    assert.expect(2);
    await visit('/reports/new');

    await clickItem('metric', 'Ad Clicks');
    await clickItem('metric', 'Nav Link Clicks');

    await animationsSettled();
    assert.deepEqual(
      getColumns(),
      ['Date Time (Day)', 'Ad Clicks', 'Nav Link Clicks'],
      'The initial metrics were added'
    );

    await click('.navi-column-config-item__name[title="Ad Clicks"]');
    await click('.navi-column-config-base__clone-icon');
    await animationsSettled();

    assert.deepEqual(
      getColumns(),
      ['Date Time (Day)', 'Ad Clicks', 'Nav Link Clicks', 'Ad Clicks'],
      'The metric can be cloned'
    );

    // TODO: uncomment when relabeling works
    /**
     * await click(findAll('.navi-column-config-item__name[title="Ad Clicks"]')[1]);
     * await fillIn('.navi-column-config-base__column-name-input', 'Ad Clicks 2');
     * await blur('.navi-column-config-base__column-name-input');
     * await click('.navi-column-config-item__name[title="Ad Clicks 2"]');
     *
     * await animationsSettled();
     * assert.deepEqual(
     *   getColumns(),
     *   ['Date Time (Day)', 'Ad Clicks', 'Nav Link Clicks', 'Ad Clicks 2'],
     *   'The cloned metric can be renamed'
     * );
     *
     * await click(findAll('.navi-column-config-item__remove-icon')[3]);
     *
     * await animationsSettled();
     * assert.deepEqual(
     *   getColumns(),
     *   ['Date Time (Day)', 'Ad Clicks', 'Nav Link Clicks'],
     *   'The cloned metric is deleted correctly'
     * );
     */
  });

  test('config - clone - parameterized metric', async function(assert) {
    assert.expect(3);
    await visit('/reports/new');

    await clickItem('metric', 'Platform Revenue');
    await clickItem('metric', 'Nav Link Clicks');

    await animationsSettled();
    assert.deepEqual(
      getColumns(),
      ['Date Time (Day)', 'Platform Revenue (USD)', 'Nav Link Clicks'],
      'The initial metrics were added'
    );

    await click('.navi-column-config-item__name[title="Platform Revenue (USD)"]');
    await click('.navi-column-config-base__clone-icon');
    await animationsSettled();

    assert.deepEqual(
      getColumns(),
      ['Date Time (Day)', 'Platform Revenue (USD)', 'Nav Link Clicks', 'Platform Revenue (USD)'],
      'The metric can be cloned'
    );

    // TODO: uncomment when relabeling works
    /**
     * await click(findAll('.navi-column-config-item__name[title="Platform Revenue (USD)"]')[1]);
     * await blur('.navi-column-config-base__column-name-input');
     * await selectChoose('.navi-column-config-item__parameter-trigger', 'Dollars (CAD)');
     * assert
     *   .dom(findAll('.navi-column-config-item__name')[3])
     *   .hasText('Platform Revenue (CAD)', 'Text is set back to default when parameter changes');
     * await fillIn('.navi-column-config-base__column-name-input', 'My (CAD) dollars');
     *
     * await animationsSettled();
     * assert.deepEqual(
     *   getColumns(),
     *   ['Date Time (Day)', 'Platform Revenue (USD)', 'Nav Link Clicks', 'My (CAD) dollars'],
     *   'The cloned metric can be renamed'
     * );
     */

    await click(findAll('.navi-column-config-item__remove-icon')[3]);

    await animationsSettled();
    assert.deepEqual(
      getColumns(),
      ['Date Time (Day)', 'Platform Revenue (USD)', 'Nav Link Clicks'],
      'The cloned metric is deleted correctly'
    );
  });

  skip('config - duplicate columns - can configure multiple of the same base metrics', async function(assert) {
    assert.expect(2);
    await visit('/reports/new');

    await clickItem('metric', 'Ad Clicks');
    await clickItem('metric', 'Nav Link Clicks');
    await clickItem('metric', 'Ad Clicks');

    await animationsSettled();
    assert.deepEqual(
      getColumns(),
      ['Date Time (Day)', 'Ad Clicks', 'Nav Link Clicks', 'Ad Clicks'],
      'The initial metrics were added'
    );

    await click(findAll('.navi-column-config-item__name[title="Ad Clicks"]')[0]);
    await click(findAll('.navi-column-config-item__name[title="Ad Clicks"]')[1]);
    await fillIn(findAll('.navi-column-config-base__column-name-input')[0], 'Ad Clicks 1');
    await fillIn(findAll('.navi-column-config-base__column-name-input')[1], 'Ad Clicks 2');

    assert.deepEqual(
      getColumns(),
      ['Date Time (Day)', 'Ad Clicks 1', 'Nav Link Clicks', 'Ad Clicks 2'],
      'Both metrics were  updated at the same time'
    );
  });

  skip('config - duplicate columns - can configure multiple of the same base dimension', async function(assert) {
    assert.expect(2);
    await visit('/reports/new');

    await clickItem('dimension', 'Age');
    await clickItem('dimension', 'Browser');
    await clickItem('dimension', 'Age');

    await animationsSettled();
    assert.deepEqual(getColumns(), ['Date Time (Day)', 'Age', 'Browser', 'Age'], 'The initial dimensions were added');

    await click(findAll('.navi-column-config-item__name[title="Age"]')[0]);
    await click(findAll('.navi-column-config-item__name[title="Age"]')[1]);
    await fillIn(findAll('.navi-column-config-base__column-name-input')[0], 'Age 1');
    await fillIn(findAll('.navi-column-config-base__column-name-input')[1], 'Age 2');

    assert.deepEqual(
      getColumns(),
      ['Date Time (Day)', 'Age 1', 'Browser', 'Age 2'],
      'Both dimensions were updated at the same time'
    );
  });

  test('config - filters - dimensions - expand on add', async function(assert) {
    assert.expect(9);
    await visit('/reports/new');

    await clickItem('dimension', 'Age');
    await animationsSettled();

    assert
      .dom('.report-builder__container--filters')
      .doesNotHaveClass('report-builder__container--filters--collapsed', 'Filters are open by default');
    await click('.report-builder__container-header__filters-toggle-icon');
    assert
      .dom('.report-builder__container--filters')
      .hasClass('report-builder__container--filters--collapsed', 'Filters are collapsed after click');

    await click('.navi-column-config-base__filter-icon');

    assert
      .dom('.navi-column-config-base__filter-icon')
      .hasClass('navi-column-config-base__filter-icon--active', 'The filter is active after being added');

    assert
      .dom('.report-builder__container--filters')
      .doesNotHaveClass(
        'report-builder__container--filters--collapsed',
        'Filters are opened after adding a metric filter'
      );

    assert.deepEqual(
      findAll('.filter-builder-dimension__subject').map(el => el.textContent.trim()),
      ['Age'],
      'Dimension filter is added'
    );

    await clickItem('dimension', 'Age');
    await animationsSettled();

    assert
      .dom('.navi-column-config-base__filter-icon')
      .hasClass('navi-column-config-base__filter-icon--active', 'The filter icon of the duplicate dimension is active');

    await click('.navi-column-config-base__filter-icon');
    assert
      .dom('.navi-column-config-base__filter-icon')
      .doesNotHaveClass(
        'navi-column-config-base__filter-icon--active',
        'The filter icon of the duplicate dimension is not active'
      );
    await click('.navi-column-config-item__name[title="Age"]'); // open first Age dimension
    assert
      .dom('.navi-column-config-base__filter-icon')
      .doesNotHaveClass(
        'navi-column-config-base__filter-icon--active',
        'The filter icon of the first dimension is not active'
      );

    assert.deepEqual(
      findAll('.filter-builder-dimension__subject').map(el => el.textContent.trim()),
      [],
      'Dimension filter is removed when clicked on duplicate dimension'
    );
  });

  test('config - filters - metrics - expand on add', async function(assert) {
    assert.expect(9);
    await visit('/reports/new');

    await clickItem('metric', 'Ad Clicks');
    await animationsSettled();

    assert
      .dom('.report-builder__container--filters')
      .doesNotHaveClass('report-builder__container--filters--collapsed', 'Filters are open by default');
    await click('.report-builder__container-header__filters-toggle-icon');
    assert
      .dom('.report-builder__container--filters')
      .hasClass('report-builder__container--filters--collapsed', 'Filters are collapsed after click');

    await click('.navi-column-config-base__filter-icon');

    assert
      .dom('.navi-column-config-base__filter-icon')
      .hasClass('navi-column-config-base__filter-icon--active', 'The filter is active after being added');

    assert
      .dom('.report-builder__container--filters')
      .doesNotHaveClass(
        'report-builder__container--filters--collapsed',
        'Filters are opened after adding a metric filter'
      );

    assert.deepEqual(
      findAll('.filter-builder__subject').map(el => el.textContent.trim()),
      ['Date Time (Day)', 'Ad Clicks'],
      'Metric filter is added'
    );

    await clickItem('metric', 'Ad Clicks');
    await animationsSettled();

    assert
      .dom('.navi-column-config-base__filter-icon')
      .hasClass('navi-column-config-base__filter-icon--active', 'The filter of the duplicate metric is active');

    await click('.navi-column-config-base__filter-icon');
    assert
      .dom('.navi-column-config-base__filter-icon')
      .doesNotHaveClass(
        'navi-column-config-base__filter-icon--active',
        'The filter icon of the duplicate metric is not active'
      );
    await click('.navi-column-config-item__name[title="Ad Clicks"]'); // open first Ad Clicks metric
    assert
      .dom('.navi-column-config-base__filter-icon')
      .doesNotHaveClass(
        'navi-column-config-base__filter-icon--active',
        'The filter icon of the first metric is not active'
      );

    assert.deepEqual(
      findAll('.filter-builder__subject').map(el => el.textContent.trim()),
      ['Date Time (Day)'],
      'Metric filter is removed when clicked on duplicate metric'
    );
  });

  test('config - filters - parameterized metrics - expand on add', async function(assert) {
    assert.expect(9);
    await visit('/reports/new');

    await clickItem('metric', 'Platform Revenue');
    await animationsSettled();

    assert
      .dom('.report-builder__container--filters')
      .doesNotHaveClass('report-builder__container--filters--collapsed', 'Filters are open by default');
    await click('.report-builder__container-header__filters-toggle-icon');
    assert
      .dom('.report-builder__container--filters')
      .hasClass('report-builder__container--filters--collapsed', 'Filters are collapsed after click');

    await click('.navi-column-config-base__filter-icon');

    assert
      .dom('.navi-column-config-base__filter-icon')
      .hasClass('navi-column-config-base__filter-icon--active', 'The filter is active after being added');

    assert
      .dom('.report-builder__container--filters')
      .doesNotHaveClass(
        'report-builder__container--filters--collapsed',
        'Filters are opened after adding a metric filter'
      );

    assert.deepEqual(
      findAll('.filter-builder__subject').map(el => el.textContent.trim()),
      ['Date Time (Day)', 'Platform Revenue (USD)'],
      'Metric filter is added'
    );

    await clickItem('metric', 'Platform Revenue');
    await animationsSettled();

    assert
      .dom('.navi-column-config-base__filter-icon')
      .hasClass(
        'navi-column-config-base__filter-icon--active',
        'The filter of the duplicate parameterized metric is active after being added'
      );

    await click('.navi-column-config-base__filter-icon');

    assert
      .dom('.navi-column-config-base__filter-icon')
      .doesNotHaveClass(
        'navi-column-config-base__filter-icon--active',
        'The filter of the duplicate parameterized metric is not active'
      );

    await click('.navi-column-config-item__name[title="Platform Revenue (USD)"]'); // open first parameterized metric
    assert
      .dom('.navi-column-config-base__filter-icon')
      .doesNotHaveClass(
        'navi-column-config-base__filter-icon--active',
        'The filter of the first parameterized metric is not active'
      );

    assert.deepEqual(
      findAll('.filter-builder__subject').map(el => el.textContent.trim()),
      ['Date Time (Day)'],
      'Metric filter is removed when clicked on duplicate metric'
    );
  });

  test('config - filters - parameterized metrics - different parameters make different filters', async function(assert) {
    assert.expect(7);
    await visit('/reports/new');

    await clickItem('metric', 'Platform Revenue');
    await clickItem('metric', 'Platform Revenue');
    await animationsSettled();

    await click('.navi-column-config-item__name[title="Platform Revenue (USD)"]'); // open first parameterized metric
    await click('.navi-column-config-base__filter-icon');

    assert.deepEqual(
      findAll('.filter-builder__subject').map(el => el.textContent.trim()),
      ['Date Time (Day)', 'Platform Revenue (USD)'],
      'Metric filter is added'
    );

    assert
      .dom('.navi-column-config-base__filter-icon')
      .hasClass(
        'navi-column-config-base__filter-icon--active',
        'The filter of the first parameterized metric is active'
      );

<<<<<<< HEAD
    await selectChoose(findAll('.navi-column-config-item__parameter-trigger')[1], 'Dollars (CAD)');
=======
    await click(findAll('.navi-column-config-item__name[title="Platform Revenue (USD)"]')[1]); // open second parameterized metric
    await selectChoose('.navi-column-config-item__parameter-trigger', 'Dollars (CAD)');
>>>>>>> c1fa929d

    assert.deepEqual(
      getColumns(),
      ['Date Time (Day)', 'Platform Revenue (USD)', 'Platform Revenue (CAD)'],
      'The second metric was updated'
    );

    assert
      .dom('.navi-column-config-base__filter-icon')
      .doesNotHaveClass(
        'navi-column-config-base__filter-icon--active',
        'The filter of the changed parameterized metric is not active'
      );

    await click('.navi-column-config-base__filter-icon');
    assert
      .dom('.navi-column-config-base__filter-icon')
      .hasClass(
        'navi-column-config-base__filter-icon--active',
        'The filter of the second parameterized metric is active'
      );

    await click('.navi-column-config-item__name[title="Platform Revenue (USD)"]'); // open second parameterized metric
    assert
      .dom('.navi-column-config-base__filter-icon')
      .hasClass(
        'navi-column-config-base__filter-icon--active',
        'The filter of the first parameterized metric is still active'
      );

    assert.deepEqual(
      findAll('.filter-builder__subject').map(el => el.textContent.trim()),
      ['Date Time (Day)', 'Platform Revenue (CAD)', 'Platform Revenue (USD)'],
      'Second metric filter is added'
    );
  });

  test('config - filters - metrics - stay collapsed on remove', async function(assert) {
    assert.expect(4);
    await visit('/reports/new');

    await clickItem('metric', 'Ad Clicks');
    await animationsSettled();

    assert
      .dom('.report-builder__container--filters')
      .doesNotHaveClass('report-builder__container--filters--collapsed', 'Filters are open by default');
    await click('.report-builder__container-header__filters-toggle-icon');

    await click('.navi-column-config-base__filter-icon');

    assert
      .dom('.navi-column-config-base__filter-icon')
      .hasClass('navi-column-config-base__filter-icon--active', 'The filter is active after being added');

    await click('.report-builder__container-header__filters-toggle-icon');
    assert
      .dom('.report-builder__container--filters')
      .hasClass('report-builder__container--filters--collapsed', 'Filters are collapsed after click');

    await click('.navi-column-config-base__filter-icon');

    assert
      .dom('.report-builder__container--filters')
      .hasClass('report-builder__container--filters--collapsed', 'Filters stay collapsed when a filter is removed');
  });

  test('config - filters - parameterized metrics - stay collapsed on remove', async function(assert) {
    assert.expect(4);
    await visit('/reports/new');

    await clickItem('metric', 'Platform Revenue');
    await animationsSettled();

    assert
      .dom('.report-builder__container--filters')
      .doesNotHaveClass('report-builder__container--filters--collapsed', 'Filters are open by default');
    await click('.report-builder__container-header__filters-toggle-icon');

    await click('.navi-column-config-base__filter-icon');

    assert
      .dom('.navi-column-config-base__filter-icon')
      .hasClass('navi-column-config-base__filter-icon--active', 'The filter is active after being added');

    await click('.report-builder__container-header__filters-toggle-icon');
    assert
      .dom('.report-builder__container--filters')
      .hasClass('report-builder__container--filters--collapsed', 'Filters are collapsed after click');

    await click('.navi-column-config-base__filter-icon');

    assert
      .dom('.report-builder__container--filters')
      .hasClass('report-builder__container--filters--collapsed', 'Filters stay collapsed when a filter is removed');
  });

  test('config - filters - dimensions - stay collapsed on remove', async function(assert) {
    assert.expect(4);
    await visit('/reports/new');

    await clickItem('dimension', 'Age');
    await animationsSettled();

    assert
      .dom('.report-builder__container--filters')
      .doesNotHaveClass('report-builder__container--filters--collapsed', 'Filters are open by default');
    await click('.report-builder__container-header__filters-toggle-icon');

    await click('.navi-column-config-base__filter-icon');

    assert
      .dom('.navi-column-config-base__filter-icon')
      .hasClass('navi-column-config-base__filter-icon--active', 'The filter is active after being added');

    await click('.report-builder__container-header__filters-toggle-icon');
    assert
      .dom('.report-builder__container--filters')
      .hasClass('report-builder__container--filters--collapsed', 'Filters are collapsed after click');

    await click('.navi-column-config-base__filter-icon');

    assert
      .dom('.report-builder__container--filters')
      .hasClass('report-builder__container--filters--collapsed', 'Filters stay collapsed when a filter is removed');
  });

  test('config - parameterized metric - search parameters', async function(assert) {
    assert.expect(5);
    await visit('/reports/new');

    await clickItem('metric', 'Platform Revenue');

    await animationsSettled();
    assert.deepEqual(getColumns(), ['Date Time (Day)', 'Platform Revenue (USD)'], 'The initial metrics was added');

<<<<<<< HEAD
    await click('.navi-column-config-item__name[title="Platform Revenue (USD)"]');
=======
>>>>>>> c1fa929d
    await click('.navi-column-config-item__parameter-trigger');
    assert.strictEqual(
      findAll('.ember-power-select-option').map(el => el.textContent.trim()).length,
      14,
      'All options are shown initially'
    );
    await fillIn('.ember-power-select-search-input', 'Dollars');
    assert.deepEqual(
      findAll('.ember-power-select-option').map(el => el.textContent.trim()),
      ['Dollars (AUD)', 'Dollars (CAD)', 'Dollars (USD)'],
      'After searching only the filtered metric is shown'
    );
    await click(findAll('.ember-power-select-option')[1]);

    assert.deepEqual(
      getColumns(),
      ['Date Time (Day)', 'Platform Revenue (CAD)'],
      'Clicking the filtered option changes the metrics parameter'
    );

    await click(findAll('.grouped-list__group-header').filter(el => el.textContent.includes('Revenue'))[0]);
    assert.dom('.metric-config').doesNotExist('Metric config is not visible when request preview is enabled');
  });

  test('Sort gets removed when metric is removed', async function(assert) {
    assert.expect(6);
    await visit('/reports/new');

    await clickItem('metric', 'Platform Revenue');

    await animationsSettled();
    assert.deepEqual(getColumns(), ['Date Time (Day)', 'Platform Revenue (USD)'], 'The initial metrics was added');
    await click('.navi-report__run-btn');

    await click('.table-header-row .table-header-cell.metric .navi-table-sort-icon');

    let apiURL = await getRequestURL();
    assert.equal(apiURL.searchParams.get('sort'), 'platformRevenue(currency=USD)|desc', 'Sort is included in request');

    //removing metric from column config
    await click(findAll('.navi-column-config-item__remove-icon')[1]);

    apiURL = await getRequestURL();
    assert.notOk(apiURL.searchParams.has('sort'), 'Sort is removed from request when metric is removed');

    //test param changing
    await visit('/reports/new');

    await clickItem('metric', 'Platform Revenue');

    await animationsSettled();
    assert.deepEqual(getColumns(), ['Date Time (Day)', 'Platform Revenue (USD)'], 'The initial metrics was added');
    await click('.navi-report__run-btn');

    await click('.table-header-row .table-header-cell.metric .navi-table-sort-icon');

    apiURL = await getRequestURL();
    assert.equal(apiURL.searchParams.get('sort'), 'platformRevenue(currency=USD)|desc', 'Sort is included in request');

    //changing metric param
    await selectChoose('.navi-column-config-item__parameter-trigger', 'Dollars (CAD)');

    apiURL = await getRequestURL();
    assert.notOk(apiURL.searchParams.has('sort'), 'Sort is removed from request when metric params changed');
  });

  function getColumns() {
    return findAll('.navi-column-config-item__name').map(el => el.textContent.trim());
  }

  async function getRequestURL() {
    await click('.get-api button');
    const url = find('.get-api-modal-container input').value;
    await click(findAll('.get-api-modal-container button').find(butt => butt.textContent === 'Cancel'));
    return new URL(url);
  }
});<|MERGE_RESOLUTION|>--- conflicted
+++ resolved
@@ -96,8 +96,6 @@
       .exists('Column config drawer displays "back" icon when open');
   });
 
-<<<<<<< HEAD
-=======
   test('columns drawer - opens when adding', async function(assert) {
     assert.expect(14);
 
@@ -425,7 +423,6 @@
       .doesNotExist('No column is highlighted after removing the parameterized metric');
   });
 
->>>>>>> c1fa929d
   test('adding, removing and changing - date time', async function(assert) {
     assert.expect(7);
     await visit('reports/1/view');
@@ -449,22 +446,6 @@
     );
     await selectChoose('.navi-column-config-item__parameter-trigger', 'Week');
 
-<<<<<<< HEAD
-    await clickItem('dimension', 'Date Time');
-    await animationsSettled();
-
-    assert.dom('.filter-builder__subject').hasText('Date Time (Day)', 'Default time grain (day) is set on the report');
-    assert.deepEqual(
-      getColumns(),
-      ['Date Time (Day)', 'Property', 'Ad Clicks', 'Nav Link Clicks'],
-      'A Date Time (Day) column is added'
-    );
-
-    await click('.navi-column-config-item__name[title="Date Time (Day)"]');
-    await selectChoose('.navi-column-config-item__parameter-trigger', 'Week');
-
-=======
->>>>>>> c1fa929d
     assert
       .dom('.filter-builder__subject')
       .hasText('Date Time (Week)', 'Choosing week changes timegrain from day to week');
@@ -770,11 +751,7 @@
       'The initial parameterized metrics were added'
     );
 
-<<<<<<< HEAD
-    await click('.navi-column-config-item__name[title="Platform Revenue (USD)"]');
-=======
     await click('.navi-column-config-item__name[title="Platform Revenue (USD)"]'); // open first Platform Revenue (USD) config
->>>>>>> c1fa929d
     await selectChoose('.navi-column-config-item__parameter-trigger', 'Dollars (CAD)');
 
     assert.deepEqual(
@@ -799,10 +776,6 @@
       'The initial parameterized metrics were added'
     );
 
-<<<<<<< HEAD
-    await click(findAll('.navi-column-config-item__name[title="Platform Revenue (USD)"]')[1]);
-=======
->>>>>>> c1fa929d
     await selectChoose('.navi-column-config-item__parameter-trigger', 'Dollars (CAD)');
 
     assert.deepEqual(
@@ -1218,12 +1191,8 @@
         'The filter of the first parameterized metric is active'
       );
 
-<<<<<<< HEAD
-    await selectChoose(findAll('.navi-column-config-item__parameter-trigger')[1], 'Dollars (CAD)');
-=======
     await click(findAll('.navi-column-config-item__name[title="Platform Revenue (USD)"]')[1]); // open second parameterized metric
     await selectChoose('.navi-column-config-item__parameter-trigger', 'Dollars (CAD)');
->>>>>>> c1fa929d
 
     assert.deepEqual(
       getColumns(),
@@ -1360,10 +1329,6 @@
     await animationsSettled();
     assert.deepEqual(getColumns(), ['Date Time (Day)', 'Platform Revenue (USD)'], 'The initial metrics was added');
 
-<<<<<<< HEAD
-    await click('.navi-column-config-item__name[title="Platform Revenue (USD)"]');
-=======
->>>>>>> c1fa929d
     await click('.navi-column-config-item__parameter-trigger');
     assert.strictEqual(
       findAll('.ember-power-select-option').map(el => el.textContent.trim()).length,
