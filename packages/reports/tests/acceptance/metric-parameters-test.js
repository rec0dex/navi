import { click, findAll, visit } from '@ember/test-helpers';
import { module, test } from 'qunit';
import { setupApplicationTest } from 'ember-qunit';
import $ from 'jquery';
import { setupMirage } from 'ember-cli-mirage/test-support';
import {
  clickItem,
  clickItemFilter,
  hasMetricConfig,
  clickMetricConfigTrigger,
  getItem,
  getAllSelected
} from 'navi-reports/test-support/report-builder';
import config from 'ember-get-config';

module('Acceptance | navi-report - metric parameters', function(hooks) {
  setupApplicationTest(hooks);
  setupMirage(hooks);

  test('adding and removing metrics', async function(assert) {
    assert.expect(8);

    const originalFeatureFlag = config.navi.FEATURES.enableRequestPreview;

    config.navi.FEATURES.enableRequestPreview = false;

    await visit('/reports/1/view');

    assert.ok(
      await hasMetricConfig('Platform Revenue'),
      'Revenue metric has the metric config icon since it has parameters'
    );

    //adding a metric with default params
    await clickItem('metric', 'Platform Revenue');
    await clickMetricConfigTrigger('Platform Revenue');

    assert
      .dom('.metric-config__dropdown-container .navi-list-selector__show-link')
      .hasText(
        'Show Selected (1)',
        'The Show Selected link has the correct number of selected metric parameters shown'
      );

    assert.deepEqual(
      await getAllSelected('metricConfig'),
      ['Dollars (USD)'],
      'Only the default parameter for the metric is selected'
    );

    let metricConfigItem = await getItem('metricConfig', 'Euro');

    assert.ok(metricConfigItem.item.querySelector('.fa-plus-circle'), 'An unselected row has a plus icon');

    //adding another param for the same metric
    await clickItem('metricConfig', 'Euro');

    assert.deepEqual(
      await getAllSelected('metricConfig'),
      ['Dollars (USD)', 'Euro (EUR)'],
      'Adding another parameter changes selected items'
    );

    //closing and reopening dropdown does not affect the selected params
    await click('.metric-config__dropdown-container .metric-config__done-btn');
    // await closeConfig();
    await clickMetricConfigTrigger('Platform Revenue');

    assert.deepEqual(
      await getAllSelected('metricConfig'),
      ['Dollars (USD)', 'Euro (EUR)'],
      'Selected parameters are unchanged when reopening dropdown'
    );

    //close the metric config
    await click('.metric-config__done-btn');

    //removing the metric
    await clickItem('metric', 'Platform Revenue');
    await clickMetricConfigTrigger('Platform Revenue');

    assert
      .dom('.metric-config__dropdown-container .navi-list-selector__show-link')
      .hasText('Show Selected (0)', 'removing the metric removes all selected params');

    metricConfigItem = await getItem('metricConfig', 'Dollars', 'USD');

    assert.ok(metricConfigItem.item.querySelector('.fa-plus-circle'), 'Default param row has a plus icon again');

<<<<<<< HEAD
    config.navi.FEATURES.enableRequestPreview = originalFeatureFlag;
  });

  test('adding and removing metrics - enableRequestPreview', async function(assert) {
    assert.expect(7);

    const originalFeatureFlag = config.navi.FEATURES.enableRequestPreview;

    config.navi.FEATURES.enableRequestPreview = true;

    await visit('/reports/1/view');

    //adding a metric with default params
    await clickItem('metric', 'Platform Revenue');
    await clickMetricConfigTrigger('Platform Revenue');

    assert.deepEqual(
      await getAllSelected('metricConfig'),
      ['Dollars (USD)'],
      'Only the default parameter for the metric is selected'
    );

    let metricConfigItem = await getItem('metricConfig', 'Dollars', 'USD');

    assert.ok(metricConfigItem.item.querySelector('.fa-plus-circle'), 'Selected param still has a plus icon');

    //clicking same param again
    await clickItem('metricConfig', 'Dollars', 'USD');

    assert.deepEqual(
      await getAllSelected('metricConfig'),
      ['Dollars (USD)'],
      'Selection is unchanged after clicking an already added param'
    );

    metricConfigItem = await getItem('metricConfig', 'Dollars', 'USD');

    assert.ok(
      metricConfigItem.item.querySelector('.fa-plus-circle'),
      'Param still has a plus icon after secondary click'
    );

    metricConfigItem = await getItem('metricConfig', 'Euro');

    assert.ok(metricConfigItem.item.querySelector('.fa-plus-circle'), 'An unselected param has a plus icon');

    //adding another param for the same metric
    await clickItem('metricConfig', 'Euro');

    assert.deepEqual(
      await getAllSelected('metricConfig'),
      ['Dollars (USD)', 'Euro (EUR)'],
      'Adding another parameter changes selected items'
    );

    metricConfigItem = await getItem('metricConfig', 'Euro');

    assert.ok(metricConfigItem.item.querySelector('.fa-plus-circle'), 'Second param still has a plus icon');

=======
>>>>>>> c1fa929d
    config.navi.FEATURES.enableRequestPreview = originalFeatureFlag;
  });

  test('auto open metric config', async function(assert) {
    assert.expect(3);

    await visit('/reports/1/view');
    //add revenue (metric with params)
    const { item, reset } = await getItem('metric', 'Platform Revenue');
    await click(item.querySelector('.grouped-list__item-label')); // add but don't reset state
    assert
      .dom('.metric-config__dropdown-container')
      .isVisible('The metric config dropdown container is opened when a metric with parameters is selected');

    //close the config dropdown
    await click('.metric-config__dropdown-container .metric-config__done-btn');
    assert
      .dom('.metric-config__dropdown-container')
      .isNotVisible('The metric config dropdown container is closed when the done button is clicked');

    await reset();

    //remove revenue
    await clickItem('metric', 'Platform Revenue');
    assert
      .dom('.metric-config__dropdown-container')
      .isNotVisible('The metric config dropdown container remains closed when the metric is removed');
  });

  test('metric config - filter parameter', async function(assert) {
    assert.expect(2);

    await visit('/reports/1/view');
    await clickItem('metric', 'Platform Revenue');
    const close = await clickMetricConfigTrigger('Platform Revenue');
    await clickItemFilter('metricConfig', 'EUR');

    assert.deepEqual(
      await getAllSelected('metricConfig'),
      ['Dollars (USD)', 'Euro (EUR)'],
      'The filtered parameter is also selected'
    );

    assert.ok(!!$('.filter-builder__subject:contains(EUR)'), 'The parameterized metric is added as a filter');
    await close();
  });

  test('metric filter config', async function(assert) {
    assert.expect(4);

    await visit('/reports/1/view');
    await clickItem('metric', 'Platform Revenue');
    const closeConfig = await clickMetricConfigTrigger('Platform Revenue');
    await clickItem('metricConfig', 'Dollars', 'AUD');
    await clickItem('metricConfig', 'Dollars', 'CAD');
    await clickItemFilter('metricConfig', 'Euro');
    await click('.metric-config__dropdown-container .navi-list-selector__show-link');

    assert.ok(
      !!$('.filter-builder__subject:contains(EUR) .metric-filter-config__trigger-icon').length,
      'The metric config trigger icon is rendered next to the parameterized filter'
    );

    await click($('.filter-builder__subject:contains(EUR) .metric-filter-config__trigger-icon')[0]);
    assert.deepEqual(
      findAll('.metric-filter-config__item').map(el => el.innerText.trim()),
      ['USD', 'AUD', 'CAD'],
      'Only the non filtered parameters from the list of selected metrics are shown in the filter config list'
    );

    await click($('.metric-filter-config__item:contains(USD)')[0]);
    assert
      .dom($('.filter-builder__subject:contains(Platform Revenue)')[0])
      .hasText('Platform Revenue (USD)', 'The Euro parameter is updated to USD');

    await click($('.filter-builder__subject:contains(USD) .metric-filter-config__trigger-icon')[0]);
    assert.deepEqual(
      findAll('.metric-filter-config__item').map(el => el.innerText.trim()),
      ['AUD', 'CAD', 'EUR'],
      'the parameter list in the metric filter config is updated to hold the unfiltered parameters'
    );

    await closeConfig();
  });

  test('metric selector filter action for parameterized metrics', async function(assert) {
    assert.expect(10);

    await visit('/reports/1/view');
    await clickItem('metric', 'Platform Revenue');
    const closeConfig = await clickMetricConfigTrigger('Platform Revenue');
    await clickItem('metricConfig', 'Dollars', 'AUD');
    await click('.metric-config__dropdown-container .metric-config__done-btn');

    //collapse filters
    await closeConfig();
    await click('.report-builder__container-header__filters-toggle');
    assert.dom('.filter-collection').hasClass('filter-collection--collapsed', 'Filters are collapsed (1)');

    await clickItemFilter('metric', 'Platform Revenue');
    assert.equal(
      findAll('.filter-builder__subject').filter(el => el.innerText.includes('Revenue')).length,
      1,
      'The metric filter adds a single filter of type revenue'
    );
    assert
      .dom('.filter-collection')
      .doesNotHaveClass(
        'filter-collection--collapsed',
        'Adding a parameterized metric filter expands the filters section'
      );

    //collapse filters
    await click('.report-builder__container-header__filters-toggle');
    assert.dom('.filter-collection').hasClass('filter-collection--collapsed', 'Filters are collapsed (2)');

    await clickItemFilter('metric', 'Platform Revenue');
    assert.equal(
      findAll('.filter-builder__subject').filter(el => el.innerText.includes('Platform Revenue')).length,
      2,
      'Clicking on the filter adds another filter of type revenue'
    );

    assert
      .dom('.filter-collection')
      .doesNotHaveClass(
        'filter-collection--collapsed',
        'Adding a parameterized metric filter with a different parameter expands the filters section'
      );

    assert.deepEqual(
      findAll('.filter-builder__subject')
        .filter(el => el.innerText.includes('Platform Revenue'))
        .map(el => el.innerText.trim()),
      ['Platform Revenue (AUD)', 'Platform Revenue (USD)'],
      'Both the selected metrics have been added as filters'
    );

    //collapse filters
    await click('.report-builder__container-header__filters-toggle');
    assert.dom('.filter-collection').hasClass('filter-collection--collapsed', 'Filters are collapsed (3)');

    await clickItemFilter('metric', 'Platform Revenue');
    assert.equal(
      findAll('.filter-builder__subject').filter(el => el.innerText.includes('Platform Revenue')).length,
      0,
      'After adding all the request parameters for a metric, clicking an additional time removes all filters for the metric'
    );
    assert
      .dom('.filter-collection')
      .hasClass(
        'filter-collection--collapsed',
        'Filters are still collapsed when removing a parameterized metric filter'
      );
  });

  test('old reports still allow you to choose parameters', async function(assert) {
    assert.expect(1);
    await visit('/reports/11/view');

    await click('.report-builder__metric-selector .navi-list-selector__show-link');
    await clickMetricConfigTrigger('Revenue');

    const options = findAll('.metric-config__dropdown-container .grouped-list__item');
    assert.ok(options.length > 0, 'Metric options should render');
  });
});<|MERGE_RESOLUTION|>--- conflicted
+++ resolved
@@ -87,68 +87,6 @@
 
     assert.ok(metricConfigItem.item.querySelector('.fa-plus-circle'), 'Default param row has a plus icon again');
 
-<<<<<<< HEAD
-    config.navi.FEATURES.enableRequestPreview = originalFeatureFlag;
-  });
-
-  test('adding and removing metrics - enableRequestPreview', async function(assert) {
-    assert.expect(7);
-
-    const originalFeatureFlag = config.navi.FEATURES.enableRequestPreview;
-
-    config.navi.FEATURES.enableRequestPreview = true;
-
-    await visit('/reports/1/view');
-
-    //adding a metric with default params
-    await clickItem('metric', 'Platform Revenue');
-    await clickMetricConfigTrigger('Platform Revenue');
-
-    assert.deepEqual(
-      await getAllSelected('metricConfig'),
-      ['Dollars (USD)'],
-      'Only the default parameter for the metric is selected'
-    );
-
-    let metricConfigItem = await getItem('metricConfig', 'Dollars', 'USD');
-
-    assert.ok(metricConfigItem.item.querySelector('.fa-plus-circle'), 'Selected param still has a plus icon');
-
-    //clicking same param again
-    await clickItem('metricConfig', 'Dollars', 'USD');
-
-    assert.deepEqual(
-      await getAllSelected('metricConfig'),
-      ['Dollars (USD)'],
-      'Selection is unchanged after clicking an already added param'
-    );
-
-    metricConfigItem = await getItem('metricConfig', 'Dollars', 'USD');
-
-    assert.ok(
-      metricConfigItem.item.querySelector('.fa-plus-circle'),
-      'Param still has a plus icon after secondary click'
-    );
-
-    metricConfigItem = await getItem('metricConfig', 'Euro');
-
-    assert.ok(metricConfigItem.item.querySelector('.fa-plus-circle'), 'An unselected param has a plus icon');
-
-    //adding another param for the same metric
-    await clickItem('metricConfig', 'Euro');
-
-    assert.deepEqual(
-      await getAllSelected('metricConfig'),
-      ['Dollars (USD)', 'Euro (EUR)'],
-      'Adding another parameter changes selected items'
-    );
-
-    metricConfigItem = await getItem('metricConfig', 'Euro');
-
-    assert.ok(metricConfigItem.item.querySelector('.fa-plus-circle'), 'Second param still has a plus icon');
-
-=======
->>>>>>> c1fa929d
     config.navi.FEATURES.enableRequestPreview = originalFeatureFlag;
   });
 
