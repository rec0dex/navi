import { module, test } from 'qunit';
import { setupRenderingTest } from 'ember-qunit';
import $ from 'jquery';
import { render, click, findAll, triggerEvent } from '@ember/test-helpers';
import hbs from 'htmlbars-inline-precompile';
import { setupMirage } from 'ember-cli-mirage/test-support';
import { assertTooltipRendered, assertTooltipNotRendered, assertTooltipContent } from 'ember-tooltips/test-support';
import config from 'ember-get-config';
import {
  clickItem,
  clickItemFilter,
  clickShowSelected,
  getItem,
  getAll,
  getAllSelected
} from 'navi-reports/test-support/report-builder';

let Store, MetadataService, Age;

const TEMPLATE = hbs`<DimensionSelector
  @request={{this.request}}
  @onAddTimeGrain={{this.addTimeGrain}}
  @onRemoveTimeGrain={{this.removeTimeGrain}}
  @onAddDimension={{this.addDimension}}
  @onRemoveDimension={{this.removeDimension}}
  @onToggleDimFilter={{this.addDimFilter}}
/>`;

module('Integration | Component | dimension selector', function(hooks) {
  setupRenderingTest(hooks);
  setupMirage(hooks);

  hooks.beforeEach(function() {
    Store = this.owner.lookup('service:store');
    MetadataService = this.owner.lookup('service:bard-metadata');

    this.set('addTimeGrain', () => {});
    this.set('removeTimeGrain', () => {});
    this.set('addDimension', () => {});
    this.set('removeDimension', () => {});
    this.set('addDimFilter', () => {});

    return MetadataService.loadMetadata().then(async () => {
      Age = MetadataService.getById('dimension', 'age');

      //set report object
      this.set(
        'request',
        Store.createFragment('bard-request/request', {
          logicalTable: Store.createFragment('bard-request/fragments/logicalTable', {
            table: MetadataService.getById('table', 'tableA'),
            timeGrain: 'day'
          }),
          dimensions: [{ dimension: Age }],
          filters: [{ dimension: Age }],
          responseFormat: 'csv'
        })
      );

      await render(TEMPLATE);
    });
  });

  test('it renders', function(assert) {
    assert.expect(3);

    assert.dom('.checkbox-selector--dimension').isVisible('The dimension selector component is rendered');

    assert
      .dom('.navi-list-selector')
      .isVisible('a navi-list-selector component is rendered as part of the dimension selector');

    assert.dom('.grouped-list').exists('a grouped-list component is rendered as part of the dimension selector');
  });

  test('groups', async function(assert) {
    assert.expect(2);

    const originalFeatureFlag = config.navi.FEATURES.enableRequestPreview;

    config.navi.FEATURES.enableRequestPreview = false;

    await render(TEMPLATE);

    let groups = findAll('.grouped-list__group-header').map(el => el.textContent.trim());

    assert.deepEqual(
      groups,
      ['Time Grain (6)', 'test (26)', 'Asset (4)'],
      'The groups rendered by the component include dimension groups and Time Grain'
    );

    config.navi.FEATURES.enableRequestPreview = true;

    await render(TEMPLATE);

    groups = findAll('.grouped-list__group-header').map(el => el.textContent.trim());

    assert.deepEqual(
      groups,
      ['Date (1)', 'test (26)', 'Asset (4)'],
      'The groups rendered by the component include dimension groups and Date'
    );

    config.navi.FEATURES.enableRequestPreview = originalFeatureFlag;
  });

  test('show selected', async function(assert) {
    assert.expect(4);

    const originalFeatureFlag = config.navi.FEATURES.enableRequestPreview;

    config.navi.FEATURES.enableRequestPreview = false;

    await render(TEMPLATE);

    const allDimensions = await getAll('dimension');
    assert.ok(
      allDimensions.length > this.get('request.dimensions.length') + 1 /*for timegrain*/,
      'Initially all the dimensions are shown in the dimension-selector'
    );

    await clickShowSelected('dimension');

    const selectedDimensions = await getAllSelected('dimension');
    assert.deepEqual(
      selectedDimensions,
      ['Day', 'Age'],
      'When show selected is clicked the selected age dimension and the selected timegrain are still shown'
    );

    assert.notOk(
      findAll('.grouped-list__item-checkbox')
        .filter(el => !el.checked)
        .concat(findAll('.grouped-list__add-icon--deselected')).length,
      'No unselected dimensions are shown'
    );

    config.navi.FEATURES.enableRequestPreview = true;

    await render(TEMPLATE);

    assert
      .dom('.navi-list-selector__show-link')
      .doesNotExist('Show Selected toggle is hidden if enableRequestPreview flag is turned on');

    config.navi.FEATURES.enableRequestPreview = originalFeatureFlag;
  });

  test('add/remove time grain', async function(assert) {
<<<<<<< HEAD
    assert.expect(6);
=======
    assert.expect(5);
>>>>>>> c1fa929d

    const originalFeatureFlag = config.navi.FEATURES.enableRequestPreview;

    //enableRequestPreview feature flag off
    config.navi.FEATURES.enableRequestPreview = false;

    this.set('addTimeGrain', item => {
      assert.equal(item.id, 'week', 'the week time grain item is passed as a param to the action');
    });

    this.set('removeTimeGrain', item => {
      assert.equal(item.id, 'day', 'the day time grain item is passed as a param to the action');
    });

    //addTimeGrain when a different time grain is clicked
    await clickItem('timeGrain', 'Week');

    //removeTimeGrain when selected time grain is clicked
    await clickItem('timeGrain', 'Day');

    await clickShowSelected('dimension');

    this.set('removeTimeGrain', item => {
      assert.equal(
        item.id,
        'day',
        'the day time grain item is passed as a param to the action when only selected are shown'
      );
    });

    //removeTimeGrain when only selected are shown and selected time grain is clicked
    await clickItem('timeGrain', 'Day');

    //enableRequestPreview feature flag on
    config.navi.FEATURES.enableRequestPreview = true;

<<<<<<< HEAD
    //a time grain is selected
    this.set('addTimeGrain', () => {
      assert.ok(false, 'addTimeGrain was called when a time grain is already selected');
=======
    this.set('request.logicalTable.timeGrain', 'week');

    //a time grain is selected
    this.set('addTimeGrain', item => {
      assert.equal(item.id, 'week', 'addTimeGrain is called with the already selected time grain');
    });

    this.set('removeTimeGrain', () => {
      assert.ok(false, 'removeTimeGrain was called');
>>>>>>> c1fa929d
    });

    await render(TEMPLATE);

<<<<<<< HEAD
    let item = await getItem('timeGrain', 'Date Time');

    assert
      .dom(item.item.querySelector('.grouped-list__item-label'))
      .hasAttribute(
        'aria-disabled',
        'true',
        'Date Time has aria-disabled="true" attribute when a time grain is already selected'
      );

    await clickItem('timeGrain', 'Date Time');

=======
    await clickItem('timeGrain', 'Date Time');

>>>>>>> c1fa929d
    //a time grain is not selected
    this.set('request.logicalTable.timeGrain', 'all');

    this.set('addTimeGrain', item => {
      assert.equal(
        item.id,
        config.navi.defaultTimeGrain,
        'addTimeGrain is called with the default time grain when a time grain is not selected'
      );
    });

<<<<<<< HEAD
    await render(TEMPLATE);

    item = await getItem('timeGrain', 'Date Time');

    assert
      .dom(item.item.querySelector('.grouped-list__item-label'))
      .hasAttribute(
        'aria-disabled',
        'false',
        'Date Time has aria-disabled="false" attribute when a time grain is not selected'
      );

=======
>>>>>>> c1fa929d
    await clickItem('timeGrain', 'Date Time');

    config.navi.FEATURES.enableRequestPreview = originalFeatureFlag;
  });

  test('add/remove dimension', async function(assert) {
    assert.expect(5);

    const originalFeatureFlag = config.navi.FEATURES.enableRequestPreview;

    //enableRequestPreview feature flag off
    config.navi.FEATURES.enableRequestPreview = false;

    this.set('addDimension', item => {
      assert.equal(item.name, 'Gender', 'the gender dimension item is passed as a param to the action for addition');
    });

    this.set('removeDimension', item => {
      assert.equal(item.name, 'Age', 'the Age dimension item is passed as a param to the action for removal');
    });

    //select a random dimension

    //addDimension when an unselected dimension is clicked
    await clickItem('dimension', 'Gender');

    //removeDimension when a selected dimension is clicked
    await clickItem('dimension', 'Age');

    await clickShowSelected('dimension');

    this.set('removeDimension', item => {
      assert.equal(
        item.name,
        'Age',
        'the Age dimension item is passed as a param to the action for removal when only selected dimensions are shown'
      );
    });

    //removeTimeGrain when only selected are shown and selected time grain is clicked
    await clickItem('dimension', 'Age');

    //enableRequestPreview feature flag on
    config.navi.FEATURES.enableRequestPreview = true;

    this.set('addDimension', item => {
      assert.equal(
        item.name,
        'Gender',
        'the gender dimension item is passed as a param to the action when enableRequestPreview is on'
      );
    });

    this.set('removeDimension', () =>
      assert.notOk(true, 'removeDimension is not called when enableRequestPreview is on')
    );

    await render(TEMPLATE);

    //addDimension when an unselected dimension is clicked
    await clickItem('dimension', 'Gender');

    //clicking again adds when feature flag is on
    await clickItem('dimension', 'Gender');

    config.navi.FEATURES.enableRequestPreview = originalFeatureFlag;
  });

  test('filter icon', async function(assert) {
    assert.expect(3);

    const { item: age, reset: resetAge } = await getItem('dimension', 'Age');
    assert
      .dom(age.querySelector('.grouped-list__filter'))
      .hasClass('grouped-list__filter--active', 'The filter icon with the age dimension has the active class');
    await resetAge();

    const { item: gender, reset: resetGender } = await getItem('dimension', 'Gender');
    assert
      .dom(gender.querySelector('.grouped-list__filter'))
      .doesNotHaveClass(
        'grouped-list__filter--active',
        'The filter icon with the gender dimension does not have the active class'
      );
    await resetGender();

    this.set('addDimFilter', dimension => {
      assert.deepEqual(dimension, Age, 'The age dimension is passed to the action when filter icon is clicked');
    });

    await clickItemFilter('dimension', 'Age');
  });

  test('tooltip', async function(assert) {
    assert.expect(3);

    this.server.get(`${config.navi.dataSources[0].uri}/v1/dimensions/age`, function() {
      return {
        name: 'age',
        longName: 'Age',
        cardinality: 100,
        category: 'test',
        datatype: 'text',
        storageStrategy: 'loaded',
        description: 'foo'
      };
    });
    assertTooltipNotRendered(assert);

    await click($('.grouped-list__group-header:contains(test)')[0]);
    // triggerTooltipTargetEvent will not work for hidden element

    const { item: age, reset: resetAge } = await getItem('dimension', 'Age');
    await triggerEvent(age.querySelector('.grouped-list__item-info'), 'mouseenter');

    assertTooltipRendered(assert);
    assertTooltipContent(assert, {
      contentString: 'foo'
    });
    await resetAge();
  });

  test('ranked search', async function(assert) {
    assert.expect(2);

    const allDimensions = await getAll('dimension');
    assert.deepEqual(
      allDimensions.filter(dim => dim.includes('Country')),
      ['Property Country', 'User Country'],
      'Initially the country dimensions are ordered alphabetically'
    );

    const filteredDimensions = await getAll('dimension', 'count');

    assert.deepEqual(
      filteredDimensions,
      ['User Country', 'Property Country'],
      'The search results are ranked based on relevance'
    );
  });
});<|MERGE_RESOLUTION|>--- conflicted
+++ resolved
@@ -148,11 +148,7 @@
   });
 
   test('add/remove time grain', async function(assert) {
-<<<<<<< HEAD
-    assert.expect(6);
-=======
     assert.expect(5);
->>>>>>> c1fa929d
 
     const originalFeatureFlag = config.navi.FEATURES.enableRequestPreview;
 
@@ -189,11 +185,6 @@
     //enableRequestPreview feature flag on
     config.navi.FEATURES.enableRequestPreview = true;
 
-<<<<<<< HEAD
-    //a time grain is selected
-    this.set('addTimeGrain', () => {
-      assert.ok(false, 'addTimeGrain was called when a time grain is already selected');
-=======
     this.set('request.logicalTable.timeGrain', 'week');
 
     //a time grain is selected
@@ -203,28 +194,12 @@
 
     this.set('removeTimeGrain', () => {
       assert.ok(false, 'removeTimeGrain was called');
->>>>>>> c1fa929d
-    });
-
-    await render(TEMPLATE);
-
-<<<<<<< HEAD
-    let item = await getItem('timeGrain', 'Date Time');
-
-    assert
-      .dom(item.item.querySelector('.grouped-list__item-label'))
-      .hasAttribute(
-        'aria-disabled',
-        'true',
-        'Date Time has aria-disabled="true" attribute when a time grain is already selected'
-      );
+    });
+
+    await render(TEMPLATE);
 
     await clickItem('timeGrain', 'Date Time');
 
-=======
-    await clickItem('timeGrain', 'Date Time');
-
->>>>>>> c1fa929d
     //a time grain is not selected
     this.set('request.logicalTable.timeGrain', 'all');
 
@@ -236,21 +211,6 @@
       );
     });
 
-<<<<<<< HEAD
-    await render(TEMPLATE);
-
-    item = await getItem('timeGrain', 'Date Time');
-
-    assert
-      .dom(item.item.querySelector('.grouped-list__item-label'))
-      .hasAttribute(
-        'aria-disabled',
-        'false',
-        'Date Time has aria-disabled="false" attribute when a time grain is not selected'
-      );
-
-=======
->>>>>>> c1fa929d
     await clickItem('timeGrain', 'Date Time');
 
     config.navi.FEATURES.enableRequestPreview = originalFeatureFlag;
