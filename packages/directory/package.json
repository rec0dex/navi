{
  "name": "navi-directory",
  "version": "0.0.0",
  "description": "The default blueprint for ember-cli addons.",
  "keywords": [
    "ember-addon"
  ],
  "license": "MIT",
  "author": "",
  "directories": {
    "doc": "doc",
    "test": "tests"
  },
  "repository": "",
  "scripts": {
    "postinstall": "bower install",
    "build": "ember build",
    "lint:js": "eslint ./*.js addon addon-test-support app config lib server test-support tests",
    "start": "ember serve",
    "test": "export COVERAGE=true; ember test --test-port 0"
  },
  "dependencies": {
    "ember-cli-babel": "^6.14.1",
    "ember-cli-htmlbars": "^2.0.3",
    "ember-get-config": "^0.2.4",
    "ember-light-table": "^1.13.1",
    "ember-power-select": "^1.10.4",
    "ember-responsive": "^3.0.0-beta.3"
  },
  "devDependencies": {
    "broccoli-asset-rev": "^2.4.5",
    "ember-ajax": "^3.0.0",
    "ember-basic-dropdown": "1.0.1",
    "ember-c3": "0.2.3",
    "ember-cli": "^3.1.4",
    "ember-cli-dependency-checker": "^2.0.0",
    "ember-cli-eslint": "^4.2.1",
    "ember-cli-htmlbars-inline-precompile": "^1.0.0",
    "ember-cli-inject-live-reload": "^1.4.1",
    "ember-cli-less": "^1.5.5",
    "ember-cli-mirage": "^0.2.9",
    "ember-cli-moment-shim": "^3.7.1",
    "ember-cli-qunit": "^4.2.1",
    "ember-cli-shims": "^1.2.0",
    "ember-cli-sri": "^2.1.0",
    "ember-cli-string-helpers": "^1.6.0",
    "ember-cli-uglify": "^2.0.0",
    "ember-composable-helpers": "^2.1.0",
    "ember-cp-validations": "^3.5.3",
    "ember-data": "^3.1.4",
    "ember-data-model-fragments": "~3.0.0-beta.1",
    "ember-disable-prototype-extensions": "^1.1.2",
    "ember-export-application-global": "^2.0.0",
    "ember-font-awesome": "^3.0.5",
    "ember-get-config": "0.2.4",
    "ember-load-initializers": "^1.0.0",
    "ember-lodash": "^4.17.5",
    "ember-math-helpers": "^2.3.0",
    "ember-moment": "^7.7.0",
    "ember-promise-helpers": "^1.0.6",
    "ember-resolver": "^4.0.0",
    "ember-route-action-helper": "^2.0.6",
    "ember-source": "^3.1.3",
    "ember-source-channel-url": "^1.1.0",
    "ember-truth-helpers": "^2.0.0",
    "ember-try": "^0.2.23",
<<<<<<< HEAD
    "ember-uuid": "^1.0.1",
    "eslint-config-prettier": "^3.0.1",
=======
    "ember-uuid": "^1.0.0",
>>>>>>> 29af6421
    "eslint-plugin-ember": "^5.0.0",
    "eslint-plugin-node": "^5.2.1",
    "loader.js": "^4.2.3",
    "navi-core": "^0.0.0",
    "navi-data": "^0.0.0"
  },
  "engines": {
    "node": "^4.5 || 6.* || >= 7.*"
  },
  "ember-addon": {
    "configPath": "tests/dummy/config"
  }
}<|MERGE_RESOLUTION|>--- conflicted
+++ resolved
@@ -64,12 +64,8 @@
     "ember-source-channel-url": "^1.1.0",
     "ember-truth-helpers": "^2.0.0",
     "ember-try": "^0.2.23",
-<<<<<<< HEAD
     "ember-uuid": "^1.0.1",
     "eslint-config-prettier": "^3.0.1",
-=======
-    "ember-uuid": "^1.0.0",
->>>>>>> 29af6421
     "eslint-plugin-ember": "^5.0.0",
     "eslint-plugin-node": "^5.2.1",
     "loader.js": "^4.2.3",
