--- conflicted
+++ resolved
@@ -1,26 +1,6 @@
 {{! Copyright 2020, Yahoo Holdings Inc. Licensed under the terms of the MIT license. See accompanying LICENSE.md file for terms. }}
 <table class="navi-search-results__item navi-search-results__item--definition" ...attributes>
   <tbody class="navi-search-results__item-body">
-<<<<<<< HEAD
-    {{#each @data as |result|}}
-      <tr class="navi-search-definition-result">
-        <td class="navi-search-definition-result__item navi-search-results__item--cell">
-            <h5 class="navi-search-definition-result__item-name">{{result.name}}</h5>
-            {{#if this.hasMultipleDataSources}}
-              <em class="navi-search-definition-result__item-source">Source: {{result.source}}</em>
-            {{/if}}
-            <p class="navi-search-definition-result__item-description">
-              {{#if result.description}}
-               {{result.description}}
-              {{else}}
-                {{#let (await result.extended) as |extendedResult|}}
-                  {{extendedResult.description}}
-                {{/let}}
-              {{/if}}
-            </p>
-        </td>
-      </tr>
-=======
     {{#each this.data as |result|}}
       {{#let (await result.extended) as |extendedResult|}}
         {{#if (or result.description extendedResult.description)}}
@@ -41,7 +21,6 @@
           </tr>
         {{/if}}
       {{/let}}
->>>>>>> c1fa929d
     {{/each}}
   </tbody>
 </table>
