--- conflicted
+++ resolved
@@ -8,8 +8,6 @@
 import NaviBaseSearchResultComponent from './base';
 import { pluralize } from 'ember-inflector';
 import { set } from '@ember/object';
-<<<<<<< HEAD
-=======
 
 /**
  * @constant NUM_TOP
@@ -22,17 +20,12 @@
    * @property {number} numberOfTopResults
    */
   numberOfTopResults = NUM_TOP;
->>>>>>> c1fa929d
 
   /**
    * @property {Array} results
    */
   get results() {
-<<<<<<< HEAD
-    return this.args.data?.map(value => {
-=======
     return this.data?.map(value => {
->>>>>>> c1fa929d
       set(value, 'route', this._getRouteFor(value));
       set(value, 'type', value.constructor?.modelName);
       set(value, 'icon', value.type === 'report' ? 'file-text' : 'bar-chart');
