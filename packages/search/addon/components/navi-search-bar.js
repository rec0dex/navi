/**
 * Copyright 2020, Yahoo Holdings Inc.
 * Licensed under the terms of the MIT license. See accompanying LICENSE.md file for terms.
 *
 * Navi Search Bar
 */

import Component from '@glimmer/component';
import { inject as service } from '@ember/service';
import { tracked } from '@glimmer/tracking';
import { action } from '@ember/object';
<<<<<<< HEAD
import { keepLatestTask } from 'ember-concurrency-decorators';
=======
import { task, timeout } from 'ember-concurrency';
>>>>>>> c1fa929d

/**
 * @constant EMPTY_RESULT – Empty result object
 */
const EMPTY_RESULT = {
  title: '',
  component: 'navi-search-result/no-result'
};

/**
 * @constant ENTER_KEY
 */
const ENTER_KEY = 13;

/**
 * @constant ESCAPE_KEY
 */
const ESCAPE_KEY = 27;

<<<<<<< HEAD
=======
/**
 * @constant DEBOUNCE_MS
 */
const DEBOUNCE_MS = 250;

>>>>>>> c1fa929d
export default class NaviSearchBarComponent extends Component {
  /**
   * @property {Ember.Service} searchProviderService
   */
  @service('navi-search-provider') searchProviderService;

  /**
   * @property {String} searchQuery
   */
  @tracked searchQuery = '';

  /**
<<<<<<< HEAD
   * @property {String} searchResults
   */
  @tracked searchResults = [];

  /**
=======
>>>>>>> c1fa929d
   * @method onKeyUp – Perform search based on user query
   * @param {Object} dd
   * @param {Object} event
   */
  @action
  onKeyUp(dd, event) {
    // Close results window if the user deletes the query or presses escape
    if (this.searchQuery.length === 0 || event.keyCode === ESCAPE_KEY) {
      // Empty results if search query is deleted
      if (this.searchQuery.length === 0) {
        this.searchResults = [];
      }

      dd.actions.close(event);
      // Don't perform query if you press escape or delete query
      return;
    }

    // Perform search on enter press or when there's a search query
    if ((event.keyCode === ENTER_KEY && this.searchQuery.length !== 0) || this.searchQuery.length > 0) {
<<<<<<< HEAD
=======
      dd.actions.open(event);
>>>>>>> c1fa929d
      this.launchQuery.perform(this.searchQuery, dd, event);
    }
  }

  /**
   * @method launchQuery – Launch search task
   * @param {String} query
<<<<<<< HEAD
   * @param {Object} dd
   */
  @keepLatestTask
  *launchQuery(query, dd, event) {
    dd.actions.open(event);
    this.searchResults = yield this.searchProviderService.search.perform(query);
    if (this.searchResults.length === 0 && query !== '') {
      this.searchResults = [EMPTY_RESULT];
    }
  }
=======
   * @returns {Array} results
   */
  @(task(function*(query) {
    yield timeout(DEBOUNCE_MS);
    const results = yield this.searchProviderService.search.perform(query);
    if (results.length === 0 && query !== '') {
      return [EMPTY_RESULT];
    }
    return results;
  }).restartable())
  launchQuery;
>>>>>>> c1fa929d
}<|MERGE_RESOLUTION|>--- conflicted
+++ resolved
@@ -9,11 +9,7 @@
 import { inject as service } from '@ember/service';
 import { tracked } from '@glimmer/tracking';
 import { action } from '@ember/object';
-<<<<<<< HEAD
-import { keepLatestTask } from 'ember-concurrency-decorators';
-=======
 import { task, timeout } from 'ember-concurrency';
->>>>>>> c1fa929d
 
 /**
  * @constant EMPTY_RESULT – Empty result object
@@ -33,14 +29,11 @@
  */
 const ESCAPE_KEY = 27;
 
-<<<<<<< HEAD
-=======
 /**
  * @constant DEBOUNCE_MS
  */
 const DEBOUNCE_MS = 250;
 
->>>>>>> c1fa929d
 export default class NaviSearchBarComponent extends Component {
   /**
    * @property {Ember.Service} searchProviderService
@@ -53,14 +46,6 @@
   @tracked searchQuery = '';
 
   /**
-<<<<<<< HEAD
-   * @property {String} searchResults
-   */
-  @tracked searchResults = [];
-
-  /**
-=======
->>>>>>> c1fa929d
    * @method onKeyUp – Perform search based on user query
    * @param {Object} dd
    * @param {Object} event
@@ -81,10 +66,7 @@
 
     // Perform search on enter press or when there's a search query
     if ((event.keyCode === ENTER_KEY && this.searchQuery.length !== 0) || this.searchQuery.length > 0) {
-<<<<<<< HEAD
-=======
       dd.actions.open(event);
->>>>>>> c1fa929d
       this.launchQuery.perform(this.searchQuery, dd, event);
     }
   }
@@ -92,18 +74,6 @@
   /**
    * @method launchQuery – Launch search task
    * @param {String} query
-<<<<<<< HEAD
-   * @param {Object} dd
-   */
-  @keepLatestTask
-  *launchQuery(query, dd, event) {
-    dd.actions.open(event);
-    this.searchResults = yield this.searchProviderService.search.perform(query);
-    if (this.searchResults.length === 0 && query !== '') {
-      this.searchResults = [EMPTY_RESULT];
-    }
-  }
-=======
    * @returns {Array} results
    */
   @(task(function*(query) {
@@ -115,5 +85,4 @@
     return results;
   }).restartable())
   launchQuery;
->>>>>>> c1fa929d
 }