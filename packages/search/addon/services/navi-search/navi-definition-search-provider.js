--- conflicted
+++ resolved
@@ -27,14 +27,8 @@
    * @param {String} query
    * @returns {Object} Object containing, component, title and data
    */
-<<<<<<< HEAD
-  @keepLatestTask
-  // eslint-disable-next-line require-yield
-  *search(query) {
-=======
   // eslint-disable-next-line require-yield
   @(task(function*(query) {
->>>>>>> c1fa929d
     const types = ['table', 'dimension', 'metric', 'time-dimension'];
     const kegData = [];
     let data = [];
