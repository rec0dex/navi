import Service from '@ember/service';
import { module, test } from 'qunit';
import { setupRenderingTest } from 'ember-qunit';
<<<<<<< HEAD
import { render, fillIn, triggerKeyEvent } from '@ember/test-helpers';
import { hbs } from 'ember-cli-htmlbars';
import setupMirage from 'ember-cli-mirage/test-support/setup-mirage';
=======
import { blur, render, fillIn, triggerKeyEvent, focus } from '@ember/test-helpers';
import { hbs } from 'ember-cli-htmlbars';
import { setupMirage } from 'ember-cli-mirage/test-support';
import { set } from '@ember/object';
>>>>>>> c1fa929d

module('Integration | Component | navi-search-bar', function(hooks) {
  setupRenderingTest(hooks);
  setupMirage(hooks);

  hooks.beforeEach(async function() {
    await this.owner.lookup('service:bard-metadata').loadMetadata();
    const store = this.owner.lookup('service:store'),
      mockAuthor = store.createRecord('user', { id: 'ciela' });
    this.owner.register(
      'service:user',
      Service.extend({
        getUser: () => mockAuthor
      })
    );
  });

  test('it renders', async function(assert) {
    assert.expect(1);
    // Set any properties with this.set('myProperty', 'value');
    // Handle any actions with this.set('myAction', function(val) { ... });

    await render(hbs`<NaviSearchBar />`);

    assert.equal(this.element.textContent.trim(), '');
  });

  test('perform search that returns results', async function(assert) {
    assert.expect(1);
    await render(hbs`<NaviSearchBar />`);

    await fillIn('.navi-search-bar__input', 'sample');
    await triggerKeyEvent('.navi-search-bar__input', 'keyup', 13);

    assert.dom('.navi-search-results').hasText('Sample Revenue result Revenue success');
  });

  test('perform search with special characters', async function(assert) {
    assert.expect(1);
    await render(hbs`<NaviSearchBar />`);

    await fillIn('.navi-search-bar__input', '!@#$%^&*()');
    await triggerKeyEvent('.navi-search-bar__input', 'keyup', 13);

    assert.dom('.navi-search-results').hasText('No results', 'Search results return "No results"');
  });

  test('perform search with no results', async function(assert) {
    assert.expect(1);
    await render(hbs`<NaviSearchBar />`);

    await fillIn('.navi-search-bar__input', 'Hello!');
    await triggerKeyEvent('.navi-search-bar__input', 'keyup', 13);

    assert.dom('.navi-search-results').hasText('No results', 'Search results return "No results"');
  });

  test('perform empty search', async function(assert) {
    assert.expect(1);
    await render(hbs`<NaviSearchBar />`);
<<<<<<< HEAD

    await fillIn('.navi-search-bar__input', '');
    await triggerKeyEvent('.navi-search-bar__input', 'keyup', 13);

    assert.dom('.navi-search-results').doesNotExist('Nothing happens if you search with empty query');
=======

    await fillIn('.navi-search-bar__input', '');
    await triggerKeyEvent('.navi-search-bar__input', 'keyup', 13);

    assert.dom('.navi-search-results').doesNotExist('Nothing happens if you search with empty query');
  });

  test('pass focusOut function', async function(assert) {
    assert.expect(1);
    const done = assert.async();

    set(this, 'focusOut', () => {
      assert.ok(true, 'focus out function called');
      done();
    });

    await render(hbs`<NaviSearchBar @focusOut={{this.focusOut}} />`);

    await focus('input'); // focus the input first because otherwise the focusout event doesn't always fire
    await blur('input');
>>>>>>> c1fa929d
  });
});<|MERGE_RESOLUTION|>--- conflicted
+++ resolved
@@ -1,16 +1,10 @@
 import Service from '@ember/service';
 import { module, test } from 'qunit';
 import { setupRenderingTest } from 'ember-qunit';
-<<<<<<< HEAD
-import { render, fillIn, triggerKeyEvent } from '@ember/test-helpers';
-import { hbs } from 'ember-cli-htmlbars';
-import setupMirage from 'ember-cli-mirage/test-support/setup-mirage';
-=======
 import { blur, render, fillIn, triggerKeyEvent, focus } from '@ember/test-helpers';
 import { hbs } from 'ember-cli-htmlbars';
 import { setupMirage } from 'ember-cli-mirage/test-support';
 import { set } from '@ember/object';
->>>>>>> c1fa929d
 
 module('Integration | Component | navi-search-bar', function(hooks) {
   setupRenderingTest(hooks);
@@ -71,13 +65,6 @@
   test('perform empty search', async function(assert) {
     assert.expect(1);
     await render(hbs`<NaviSearchBar />`);
-<<<<<<< HEAD
-
-    await fillIn('.navi-search-bar__input', '');
-    await triggerKeyEvent('.navi-search-bar__input', 'keyup', 13);
-
-    assert.dom('.navi-search-results').doesNotExist('Nothing happens if you search with empty query');
-=======
 
     await fillIn('.navi-search-bar__input', '');
     await triggerKeyEvent('.navi-search-bar__input', 'keyup', 13);
@@ -98,6 +85,5 @@
 
     await focus('input'); // focus the input first because otherwise the focusout event doesn't always fire
     await blur('input');
->>>>>>> c1fa929d
   });
 });