--- conflicted
+++ resolved
@@ -94,11 +94,6 @@
 
     await render(hbs`<NaviSearchResult::Asset @data={{this.data}} @closeResults={{fn this.closeResults}} />`);
 
-<<<<<<< HEAD
-    assert.dom('.navi-search-asset-result').exists({ count: 2 }, '2 results are displayed');
-    let results = findAll('.navi-search-asset-result__item');
-    let expectedResults = ['Revenue report 1', 'Revenue Dashboard'];
-=======
     assert.dom('.navi-search-asset-result').exists({ count: 5 }, '5 results are displayed');
     assert.dom('.navi-search-result-options__show-button').hasText('Show more', 'Show more button is shown.');
     assert.deepEqual(
@@ -128,7 +123,6 @@
 
     assert.dom('.navi-search-asset-result').exists({ count: 5 }, '5 results are displayed');
     assert.dom('.navi-search-result-options__show-button').hasText('Show more', 'Show more button is shown.');
->>>>>>> c1fa929d
     assert.deepEqual(
       findAll('.navi-search-asset-result__item').map(result => result.textContent.trim()),
       ['Revenue report 1', 'Revenue Dashboard 1', 'Revenue report 2', 'Revenue Dashboard 2', 'Revenue report 3'],
