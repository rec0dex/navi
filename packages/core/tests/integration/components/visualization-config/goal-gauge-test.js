--- conflicted
+++ resolved
@@ -3,11 +3,7 @@
 import { setupRenderingTest } from 'ember-qunit';
 import { render, fillIn, blur, findAll } from '@ember/test-helpers';
 import hbs from 'htmlbars-inline-precompile';
-<<<<<<< HEAD
-import setupMirage from 'ember-cli-mirage/test-support/setup-mirage';
-=======
 import { setupMirage } from 'ember-cli-mirage/test-support';
->>>>>>> c1fa929d
 
 module('Integration | Component | visualization config/goal gauge', function(hooks) {
   setupRenderingTest(hooks);
