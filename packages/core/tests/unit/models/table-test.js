import { set, get } from '@ember/object';
import { isPresent } from '@ember/utils';
import { run } from '@ember/runloop';
import { classify } from '@ember/string';
import { module, test } from 'qunit';
import { setupTest } from 'ember-qunit';
import { canonicalizeMetric } from 'navi-data/utils/metric';
import { indexColumnById } from 'navi-core/models/table';

module('Unit | Model | Table Visualization Fragment', function(hooks) {
  setupTest(hooks);

  test('default value', function(assert) {
    assert.expect(1);

    let metricsAndDims = [
        [{ dimension: 'd1' }, { dimension: 'd2' }],
        [{ metric: 'm1' }, { metric: 'm2' }]
      ],
      table = run(() => run(() => this.owner.lookup('service:store').createRecord('all-the-fragments')).get('table'));

    assert.ok(
      !table.isValidForRequest(buildTestRequest(...metricsAndDims)),
      'the default table fragment values are invalid'
    );
  });

  test('valid and invalid table fragment', function(assert) {
    assert.expect(12);

    let metricsAndDims = [
        [
          { dimension: 'd1' },
          {
            dimension: 'd2',
            fields: ['id', 'desc']
          }
        ],
        [{ metric: 'm1' }, { metric: 'm2' }]
      ],
      request = buildTestRequest(...metricsAndDims, 'day'),
      allTimeGrainRequest = buildTestRequest(...metricsAndDims, 'all'),
      model = run(() => this.owner.lookup('service:store').createRecord('all-the-fragments'));

    run(() => {
      set(
        model,
        'table',
        buildTestConfig(
          [{ dimension: 'd1' }, { dimension: 'd2', field: 'id' }, { dimension: 'd2', field: 'desc' }],
          [{ metric: 'm1' }, { metric: 'm2' }]
        )
      );
    });

    assert.ok(
      model.get('table').isValidForRequest(request),
      'a table fragment with the same metrics and dimensions as the request and a datetime column on a non-all timegrain is valid'
    );

    assert.notOk(
      model.get('table').isValidForRequest(allTimeGrainRequest),
      'a table with all timegrain and a datetime column is invalid'
    );

    run(() => {
      set(
        model,
        'table',
        buildTestConfig(
          [{ dimension: 'd1' }, { dimension: 'd2', field: 'id' }, { dimension: 'd2', field: 'desc' }],
          [{ metric: 'm1' }, { metric: 'm2' }],
          false //Don't include a date time column in the config
        )
      );
    });

    assert.notOk(
      model.get('table').isValidForRequest(request),
      'a table fragment with the same metrics and dimensions as the request but no datetime column on a non-all timegrain is invalid'
    );

    assert.ok(
      model.get('table').isValidForRequest(allTimeGrainRequest),
      'a table with all timegrain and no datetime column is valid'
    );

    run(() => {
      set(
        model,
        'table',
        buildTestConfig([{ dimension: 'd1' }, { dimension: 'foo' }], [{ metric: 'm1' }, { metric: 'm2' }])
      );
    });

    assert.ok(!model.get('table').isValidForRequest(request), 'a table fragment with mis-match dimensions is invalid');

    run(() => {
      set(
        model,
        'table',
        buildTestConfig(
          [
            { dimension: 'd2', field: 'id' },
            { dimension: 'd2', field: 'desc' }
          ],
<<<<<<< HEAD
          [{ metric: 'm1' }, { metric: 'm2' }],
          [{ metric: 't1' }]
=======
          [{ metric: 'm1' }, { metric: 'm2' }]
>>>>>>> c1fa929d
        )
      );
    });

    assert.ok(!model.get('table').isValidForRequest(request), 'a table fragment with a missing dimension is invalid');

    run(() => {
      set(
        model,
        'table',
        buildTestConfig([{ dimension: 'd1' }, { dimension: 'd2' }], [{ metric: 'm1' }, { metric: 'm2' }])
      );
    });

    assert.ok(!model.get('table').isValidForRequest(request), 'a table fragment with no dimension fields is invalid');

    run(() => {
      set(
        model,
        'table',
        buildTestConfig([{ dimension: 'd1' }, { dimension: 'd2', field: 'id' }], [{ metric: 'm1' }, { metric: 'm2' }])
      );
    });

    assert.ok(
      !model.get('table').isValidForRequest(request),
      'a table fragment with missing dimension fields is invalid'
    );

    run(() => {
      set(
        model,
        'table',
        buildTestConfig(
          [{ dimension: 'd1' }, { dimension: 'd2', field: 'id' }, { dimension: 'd2', field: 'foo' }],
          [{ metric: 'm1' }, { metric: 'm2' }]
        )
      );
    });

    assert.ok(
      !model.get('table').isValidForRequest(request),
      'a table fragment with mis-match dimension fields is invalid'
    );

    run(() => {
      set(
        model,
        'table',
        buildTestConfig(
          [{ dimension: 'd1' }, { dimension: 'd2', field: 'id' }, { dimension: 'd2', field: 'desc' }],
          [{ metric: 'm1' }]
        )
      );
    });

    assert.ok(!model.get('table').isValidForRequest(request), 'a table fragment with missing metrics is invalid');

    run(() => {
      set(
        model,
        'table',
        buildTestConfig(
          [{ dimension: 'd1' }, { dimension: 'd2', field: 'id' }, { dimension: 'd2', field: 'foo' }],
          [{ metric: 'm1' }, { metric: 'foo' }]
        )
      );
    });

    assert.ok(!model.get('table').isValidForRequest(request), 'a table fragment with mis-match metrics is invalid');

    run(() => {
      set(
        model,
        'table',
        buildTestConfig(
          [{ dimension: 'd1' }, { dimension: 'd2', field: 'id' }, { dimension: 'd2', field: 'foo' }],
          [{ metric: 'm1' }, { metric: 'm2' }, { metric: 'm3' }]
        )
      );
    });

    assert.ok(
      !model.get('table').isValidForRequest(request),
      'a table columns with more metrics than in the request is invalid'
    );
  });

  test('rebuildConfig', function(assert) {
    assert.expect(4);

    let table = run(() => run(() => this.owner.lookup('service:store').createRecord('all-the-fragments')).get('table')),
      request1 = buildTestRequest(
        [
          { dimension: 'd1' },
          {
            dimension: 'd2',
            fields: ['id', 'desc']
          }
        ],
        [{ metric: 'm1' }, { metric: 'm2' }],
        'month'
      ),
      config1 = run(() => table.rebuildConfig(request1).toJSON());

    assert.deepEqual(
      config1,
      {
        type: 'table',
        version: 1,
        metadata: {
          columns: [
            {
              displayName: 'Date',
              attributes: { name: 'dateTime' },
              type: 'dateTime'
            },
            { displayName: 'D1', attributes: { name: 'd1' }, type: 'dimension' },
            { displayName: 'D2 (id)', attributes: { name: 'd2', field: 'id' }, type: 'dimension' },
            { displayName: 'D2 (desc)', attributes: { name: 'd2', field: 'desc' }, type: 'dimension' },
            {
              displayName: 'M1',
              attributes: {
                canAggregateSubtotal: true,
                name: 'm1',
                parameters: {},
                format: ''
              },
              type: 'metric'
            },
            {
              displayName: 'M2',
              attributes: {
                canAggregateSubtotal: true,
                name: 'm2',
                parameters: {},
                format: ''
              },
              type: 'metric'
            }
          ]
        }
      },
      'Date, dimensions, and metrics from request are serialized into columns'
    );

    let request2 = buildTestRequest([], [{ metric: 'm1' }, { metric: 'm2' }]),
      config2 = run(() => table.rebuildConfig(request2).toJSON());

    assert.deepEqual(
      config2,
      {
        type: 'table',
        version: 1,
        metadata: {
          columns: [
            {
              displayName: 'Date',
              attributes: { name: 'dateTime' },
              type: 'dateTime'
            },
            {
              displayName: 'M1',
              attributes: {
                canAggregateSubtotal: true,
                name: 'm1',
                parameters: {},
                format: ''
              },
              type: 'metric'
            },
            {
              displayName: 'M2',
              attributes: {
                canAggregateSubtotal: true,
                name: 'm2',
                parameters: {},
                format: ''
              },
              type: 'metric'
            }
          ]
        }
      },
      'Dimension column is not required'
    );

    config2.metadata.columns[1].displayName = 'M4';
    config2.metadata.columns[2].format = 'number';
    let config3 = run(() => table.rebuildConfig(request2).toJSON());

    assert.deepEqual(
      config3,
      {
        type: 'table',
        version: 1,
        metadata: {
          columns: [
            {
              displayName: 'Date',
              attributes: { name: 'dateTime' },
              type: 'dateTime'
            },
            {
              displayName: 'M4',
              attributes: {
                canAggregateSubtotal: true,
                name: 'm1',
                parameters: {},
                format: ''
              },
              type: 'metric'
            },
            {
              displayName: 'M2',
              attributes: {
                canAggregateSubtotal: true,
                name: 'm2',
                parameters: {},
                format: ''
              },
              type: 'metric'
            }
          ]
        }
      },
      'Columns config should be persistent'
    );

    let allTimeGrainRequest = buildTestRequest(
      [
        { dimension: 'd1' },
        {
          dimension: 'd2',
          fields: ['id', 'desc']
        }
      ],
      [{ metric: 'm1' }, { metric: 'm2' }],
      'all'
    );

    let allTimeGrainConfig = run(() => table.rebuildConfig(allTimeGrainRequest).toJSON());

    assert.deepEqual(
      allTimeGrainConfig,
      {
        type: 'table',
        version: 1,
        metadata: {
          columns: [
            { displayName: 'D1', attributes: { name: 'd1' }, type: 'dimension' },
            { displayName: 'D2 (id)', attributes: { name: 'd2', field: 'id' }, type: 'dimension' },
            { displayName: 'D2 (desc)', attributes: { name: 'd2', field: 'desc' }, type: 'dimension' },
            {
              displayName: 'M4',
              attributes: {
                canAggregateSubtotal: true,
                name: 'm1',
                parameters: {},
                format: ''
              },
              type: 'metric'
            },
            {
              displayName: 'M2',
              attributes: {
                canAggregateSubtotal: true,
                name: 'm2',
                parameters: {},
                format: ''
              },
              type: 'metric'
            }
          ]
        }
      },
      'Date time column is not present for request with all time grain'
    );
  });

  test('rebuildConfig with parameterized metrics', function(assert) {
    assert.expect(2);
    let table = run(() => run(() => this.owner.lookup('service:store').createRecord('all-the-fragments')).get('table')),
      request4 = buildTestRequest(
        [],
        [
          {
            metric: 'm1',
            parameters: {
              param1: 'paramVal1'
            }
          },
          {
            metric: 'm1',
            parameters: {
              param1: 'paramVal2'
            }
          },
          { metric: 'm2' }
        ]
      ),
      config4 = run(() => table.rebuildConfig(request4).toJSON());

    assert.deepEqual(
      config4,
      {
        type: 'table',
        version: 1,
        metadata: {
          columns: [
            {
              displayName: 'Date',
              attributes: { name: 'dateTime' },
              type: 'dateTime'
            },
            {
              displayName: 'M1 (paramVal1)',
              attributes: {
                canAggregateSubtotal: true,
                name: 'm1',
                parameters: { param1: 'paramVal1' },
                format: ''
              },
              type: 'metric'
            },
            {
              displayName: 'M1 (paramVal2)',
              attributes: {
                canAggregateSubtotal: true,
                name: 'm1',
                parameters: { param1: 'paramVal2' },
                format: ''
              },
              type: 'metric'
            },
            {
              displayName: 'M2',
              attributes: {
                canAggregateSubtotal: true,
                name: 'm2',
                parameters: {},
                format: ''
              },
              type: 'metric'
            }
          ]
        }
      },
      'Columns with parameterized metrics are formatted correctly'
    );

    let config5 = run(() => table.rebuildConfig(request4).toJSON());
    assert.deepEqual(
      config5,
      {
        type: 'table',
        version: 1,
        metadata: {
          columns: [
            {
              displayName: 'Date',
              attributes: { name: 'dateTime' },
              type: 'dateTime'
            },
            {
              displayName: 'M1 (paramVal1)',
              attributes: {
                canAggregateSubtotal: true,
                name: 'm1',
                parameters: { param1: 'paramVal1' },
                format: ''
              },
              type: 'metric'
            },
            {
              displayName: 'M1 (paramVal2)',
              attributes: {
                canAggregateSubtotal: true,
                name: 'm1',
                parameters: { param1: 'paramVal2' },
                format: ''
              },
              type: 'metric'
            },
            {
              displayName: 'M2',
              attributes: {
                canAggregateSubtotal: true,
                name: 'm2',
                parameters: {},
                format: ''
              },
              type: 'metric'
            }
          ]
        }
      },
      'Rebuilding again provides consistent results'
    );
  });

  test('index column by id', function(assert) {
    assert.expect(1);

    let dimensionColumn = {
        type: 'dimension',
        attributes: {
          name: 'D1'
        }
      },
      dimensionColumnWithField = {
        type: 'dimension',
        attributes: {
          name: 'D2',
          field: 'desc'
        }
      },
      metricColumn = {
        type: 'metric',
        attributes: {
          name: 'M'
        }
      },
      rows = [dimensionColumn, dimensionColumnWithField, metricColumn];

    assert.deepEqual(
      indexColumnById(rows),
      {
        D1: dimensionColumn,
        'D2(desc)': dimensionColumnWithField,
        M: metricColumn
      },
      'Should return object having canonical ids as keys, columns as values'
    );
  });

  /**
   * @function buildTestConfig
   * @param {Array} dimensions - array of dimensions
   * @param {Array} metrics - array of metrics
   * @param {Array} thresholds - array of thresholds
   * @param {Boolean} includeDateTime - should include DateTime column
   * @returns {Object} config object
   */
  function buildTestConfig(dimensions = [], metrics = [], includeDateTime = true) {
    let columns = [
      ...metrics.map(m => {
        let name = get(m, 'metric'),
          parameters = get(m, 'parameters') || {},
          valueType = isPresent(parameters) && get(parameters, 'currency') ? 'money' : 'number';
        return {
          attributes: {
            canAggregateSubtotal: true,
            name,
            parameters
          },
          type: 'metric',
          valueType
        };
      }),
      ...dimensions.map(({ dimension, field }) => ({
        attributes: { name: dimension, field },
        type: 'dimension'
      }))
    ];

    if (includeDateTime) {
      columns.unshift({
        attributes: { name: 'dateTime' },
        type: 'dateTime'
      });
    }

    return {
      metadata: {
        columns
      }
    };
  }

  /**
   * @function buildTestRequest
   * @param {Array} dimensions - array of dimensions
   * @param {Array} metrics - array of metrics
   * @param {Array} thresholds - array of thresholds
   * @returns {Object} request object
   */
  function buildTestRequest(dimensions = [], metrics = [], timeGrain = 'day') {
    return {
      metrics: metrics.map(m => {
        let metricName = get(m, 'metric'),
          parameters = get(m, 'parameters') || {},
          canonicalName = canonicalizeMetric({ metric: metricName, parameters });

        return {
          metric: {
            id: metricName,
            name: classify(metricName),
            category: 'category',
            valueType: 'number'
          },
          parameters,
          canonicalName,
          toJSON() {
            return {
              metric: metricName,
              parameters
            };
          }
        };
      }),
      dimensions: dimensions.map(({ dimension, fields }) => ({
        dimension: {
          id: dimension,
          name: classify(dimension),
          fields,
          getFieldsForTag: () => (fields ? fields.map(name => ({ name })) : [])
        }
      })),
      logicalTable: {
        timeGrain
      }
    };
  }
});<|MERGE_RESOLUTION|>--- conflicted
+++ resolved
@@ -104,12 +104,7 @@
             { dimension: 'd2', field: 'id' },
             { dimension: 'd2', field: 'desc' }
           ],
-<<<<<<< HEAD
-          [{ metric: 'm1' }, { metric: 'm2' }],
-          [{ metric: 't1' }]
-=======
           [{ metric: 'm1' }, { metric: 'm2' }]
->>>>>>> c1fa929d
         )
       );
     });
