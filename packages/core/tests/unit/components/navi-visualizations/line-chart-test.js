--- conflicted
+++ resolved
@@ -554,7 +554,55 @@
     );
   });
 
-<<<<<<< HEAD
+  test('line chart styles', function(assert) {
+    let component = this.owner.factoryFor('component:navi-visualizations/line-chart').create({
+      model: A([
+        {
+          response: {
+            rows: [
+              {
+                dateTime: '2016-05-30 00:00:00.000',
+                uniqueIdentifier: 172933788,
+                totalPageViews: 3669828357
+              }
+            ]
+          },
+          request: {
+            logicalTable: {
+              timeGrain: 'day'
+            },
+            intervals: [
+              {
+                start: '2016-05-30 00:00:00.000',
+                end: '2016-06-04 00:00:00.000'
+              }
+            ]
+          }
+        }
+      ])
+    });
+
+    assert.equal(component.config.data.type, 'line');
+
+    component.set('options', { style: { curve: 'line', area: true } });
+    assert.equal(component.config.data.type, 'area', 'default of line returns as configured');
+
+    component.set('options', { style: { curve: 'spline', area: false } });
+    assert.equal(component.config.data.type, 'spline', 'adding spline passes a spline config');
+
+    component.set('options', { style: { curve: 'spline', area: true } });
+    assert.equal(component.config.data.type, 'area-spline', 'spline with area true returns a area spline config');
+
+    component.set('options', { style: { curve: 'step', area: false } });
+    assert.equal(component.config.data.type, 'step', 'step returns a step config');
+
+    component.set('options', { style: { curve: 'step', area: true } });
+    assert.equal(component.config.data.type, 'area-step', 'step with area true returns a area step config');
+
+    component.set('options', { style: { curve: 'moose', area: false } });
+    assert.equal(component.config.data.type, 'line', 'bad config uses default line');
+  });
+
   test('xAxisTickValues', function(assert) {
     assert.expect(4);
 
@@ -644,54 +692,5 @@
     component.set('model', A([getModelDataFor('2018-01-01T00:00:00.000Z', '2019-06-01T00:00:00.000Z', grain)]));
     xAxisTickValues = component.get('xAxisTickValues');
     assert.deepEqual(xAxisTickValues, {}, 'Does not generate custom values for non-year timeGrain series');
-=======
-  test('line chart styles', function(assert) {
-    let component = this.owner.factoryFor('component:navi-visualizations/line-chart').create({
-      model: A([
-        {
-          response: {
-            rows: [
-              {
-                dateTime: '2016-05-30 00:00:00.000',
-                uniqueIdentifier: 172933788,
-                totalPageViews: 3669828357
-              }
-            ]
-          },
-          request: {
-            logicalTable: {
-              timeGrain: 'day'
-            },
-            intervals: [
-              {
-                start: '2016-05-30 00:00:00.000',
-                end: '2016-06-04 00:00:00.000'
-              }
-            ]
-          }
-        }
-      ])
-    });
-
-    assert.equal(component.config.data.type, 'line');
-
-    component.set('options', { style: { curve: 'line', area: true } });
-    assert.equal(component.config.data.type, 'area', 'default of line returns as configured');
-
-    component.set('options', { style: { curve: 'spline', area: false } });
-    assert.equal(component.config.data.type, 'spline', 'adding spline passes a spline config');
-
-    component.set('options', { style: { curve: 'spline', area: true } });
-    assert.equal(component.config.data.type, 'area-spline', 'spline with area true returns a area spline config');
-
-    component.set('options', { style: { curve: 'step', area: false } });
-    assert.equal(component.config.data.type, 'step', 'step returns a step config');
-
-    component.set('options', { style: { curve: 'step', area: true } });
-    assert.equal(component.config.data.type, 'area-step', 'step with area true returns a area step config');
-
-    component.set('options', { style: { curve: 'moose', area: false } });
-    assert.equal(component.config.data.type, 'line', 'bad config uses default line');
->>>>>>> 27a5ac3a
   });
 });