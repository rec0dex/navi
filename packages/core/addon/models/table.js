--- conflicted
+++ resolved
@@ -70,21 +70,10 @@
  */
 function buildMetricColumns(metrics, columnIndex, naviFormatter) {
   return metrics.map(metric => {
-<<<<<<< HEAD
-    // Trend metrics should render using threshold coloring
-    let category = get(metric, 'metric.category'),
-      isTrend = ~category.toLowerCase().indexOf('trend'),
-      type = isTrend ? 'threshold' : 'metric',
-      metricObject = metric.toJSON(),
-      column = columnIndex[canonicalizeMetric(metricObject)],
-      displayName = column ? column.displayName : naviFormatter.formatMetric(metric.metric, metric.parameters),
-      format = column ? get(column, 'attributes.format') : '';
-=======
     const metricObject = metric.toJSON();
     const column = columnIndex[canonicalizeMetric(metricObject)];
     const displayName = column ? column.displayName : naviFormatter.formatMetric(metric.metric, metric.parameters);
     const format = column ? get(column, 'attributes.format') : '';
->>>>>>> c1fa929d
 
     return {
       type: 'metric',
